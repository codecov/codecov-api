--- conflicted
+++ resolved
@@ -77,9 +77,6 @@
 
 if settings.TIMESERIES_ENABLED:
     urlpatterns += [
-<<<<<<< HEAD
-=======
         path(repo_prefix, include(coverage_router.urls)),
->>>>>>> dbd5a161
         path(flag_prefix, include(flag_coverage_router.urls)),
     ]