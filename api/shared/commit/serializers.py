from rest_framework import serializers
from shared.reports.resources import Report, ReportFile
from shared.utils.merge import line_type


class CommitTotalsSerializer(serializers.Serializer):
    files = serializers.IntegerField(source="f")
    lines = serializers.IntegerField(source="n")
    hits = serializers.IntegerField(source="h")
    misses = serializers.IntegerField(source="m")
    partials = serializers.IntegerField(source="p")
    coverage = serializers.SerializerMethodField()
    branches = serializers.IntegerField(source="b")
    methods = serializers.IntegerField(source="d")
    sessions = serializers.IntegerField(source="s")
    complexity = serializers.FloatField(source="C")
    complexity_total = serializers.FloatField(source="N")
    complexity_ratio = serializers.SerializerMethodField()
    diff = serializers.SerializerMethodField()

<<<<<<< HEAD
    def get_coverage(self, totals) -> float:
        return round(float(totals["c"]), 2)
=======
    def get_coverage(self, totals):
        if totals.get("c") is None:
            return None
        else:
            return round(float(totals["c"]), 2)
>>>>>>> 950110e1

    def get_complexity_ratio(self, totals) -> float:
        return (
            round((totals["C"] / totals["N"]) * 100, 2)
            if totals["C"] and totals["N"]
            else 0
        )

    def get_diff(self, totals) -> list:
        if "diff" in totals:
            return totals["diff"]


class ReportTotalsSerializer(serializers.Serializer):
    files = serializers.IntegerField()
    lines = serializers.IntegerField()
    hits = serializers.IntegerField()
    misses = serializers.IntegerField()
    partials = serializers.IntegerField()
    coverage = serializers.SerializerMethodField()
    branches = serializers.IntegerField()
    methods = serializers.IntegerField()
    messages = serializers.IntegerField()
    sessions = serializers.IntegerField()
    complexity = serializers.FloatField()
    complexity_total = serializers.FloatField()
    complexity_ratio = serializers.SerializerMethodField()
    diff = serializers.JSONField()

    def get_coverage(self, totals) -> float:
        if totals.coverage is not None:
            return round(float(totals.coverage), 2)
        return 0

    def get_complexity_ratio(self, totals) -> float:
        return (
            round((totals.complexity / totals.complexity_total) * 100, 2)
            if totals.complexity and totals.complexity_total
            else 0
        )


class ReportFileSerializer(serializers.Serializer):
    name = serializers.CharField(label="file path")
    totals = ReportTotalsSerializer(label="coverage totals")
    line_coverage = serializers.SerializerMethodField(
        label="line-by-line coverage values"
    )

    def get_line_coverage(self, report_file: ReportFile) -> list:
        return [
            (ln, line_type(report_line.coverage))
            for ln, report_line in report_file.lines
        ]


class ReportSerializer(serializers.Serializer):
    totals = ReportTotalsSerializer(label="coverage totals")
    files = serializers.SerializerMethodField(label="file specific coverage totals")

    def get_files(self, report: Report) -> ReportFileSerializer:
        return [ReportFileSerializer(report.get(file)).data for file in report.files]<|MERGE_RESOLUTION|>--- conflicted
+++ resolved
@@ -18,16 +18,11 @@
     complexity_ratio = serializers.SerializerMethodField()
     diff = serializers.SerializerMethodField()
 
-<<<<<<< HEAD
     def get_coverage(self, totals) -> float:
-        return round(float(totals["c"]), 2)
-=======
-    def get_coverage(self, totals):
         if totals.get("c") is None:
             return None
         else:
             return round(float(totals["c"]), 2)
->>>>>>> 950110e1
 
     def get_complexity_ratio(self, totals) -> float:
         return (
