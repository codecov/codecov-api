name: API CI

on:
  push:
    branches:
      - main
      - staging
  pull_request:

concurrency:
  group: ${{ github.workflow }}-${{ github.head_ref || github.run_id }}
  cancel-in-progress: true

env:
  AR_REPO: ${{ secrets.CODECOV_API_IMAGE_V2 || 'codecov/self-hosted-api' }}

jobs:
  lint:
    name: Run Lint
    runs-on: ubuntu-latest
    steps:
      - uses: actions/checkout@v4
      - name: Install dependencies
        run: |
          python -m pip install --upgrade pip
          make lint.install
      - name: Check
        run: |
          make lint.check
  build:
    name: Build API
    runs-on: ubuntu-latest
    permissions:
      contents: 'read'
      id-token: 'write'
    steps:
      - name: Checkout
        uses: actions/checkout@v4

      - id: "auth"
        if: ${{ !github.event.pull_request.head.repo.fork && github.repository_owner == 'codecov' }} 
        name: "Authenticate to Google Cloud"
        uses: "google-github-actions/auth@v1.1.1"
        with:
          token_format: "access_token"
          workload_identity_provider: ${{ secrets.CODECOV_GCP_WIDP }}
          service_account: ${{ secrets.CODECOV_GCP_WIDSA }}

      - name: Docker configuration
<<<<<<< HEAD
        if: ${{ !github.event.pull_request.head.repo.fork && github.repository_owner == 'codecov' }}
=======
        if: ${{ !github.event.pull_request.head.repo.fork && github.repository_owner == 'codecov' }} 
>>>>>>> b2987815
        run: |-
          echo ${{steps.auth.outputs.access_token}} | docker login -u oauth2accesstoken --password-stdin https://us-docker.pkg.dev

      - name: Cache Requirements
        id: cache-requirements
        uses: actions/cache@v3
        env:
          cache-name: cache-api-requirements
        with:
          path: |
            requirements.tar
          key: ${{ runner.os }}-api-${{ env.cache-name }}-${{ hashFiles('**/requirements.txt') }}-${{ hashFiles('**/docker/Dockerfile.requirements') }}
          restore-keys: |
            ${{ runner.os }}-api-${{ env.cache-name }}-

      - name: Cache App
        id: cache-app
        uses: actions/cache@v3
        env:
          cache-name: cache-api-app
        with:
          path: |
            app.tar
          key: ${{ runner.os }}-api-${{ env.cache-name }}-${{ github.run_id }}

      - name: Load requirements from cache
        if: ${{ steps.cache-requirements.outputs.cache-hit == 'true' }}
        run: |
          make load.requirements

      - name: Build/pull requirements
        if: ${{ steps.cache-requirements.outputs.cache-hit != 'true' }}
        run: |
          make build.requirements
          make save.requirements

      - name: Push Requirements
        if: ${{ steps.cache-requirements.outputs.cache-hit != 'true' && !github.event.pull_request.head.repo.fork && github.repository_owner == 'codecov' }}
        run: |
          make push.requirements
      - name: Build app
        run: |
          make build.app
          make save.app

  codecovstartup:
    name: Codecov Startup
    needs: build
    runs-on: ubuntu-latest
    steps:
      - name: Checkout
        uses: actions/checkout@v4
        with:
          fetch-depth: 2
      - name: Install CLI
        if: ${{ !github.event.pull_request.head.repo.fork && github.repository_owner == 'codecov' }} 
        run: |
          make test_env.install_cli
      - name: Run Startup
        if: ${{ !github.event.pull_request.head.repo.fork && github.repository_owner == 'codecov' }} 
        env:
          CODECOV_TOKEN: ${{ secrets.CODECOV_ORG_TOKEN }}
        run: |
          codecovcli create-commit --fail-on-error
          codecovcli create-report --fail-on-error
      - name: Run Startup Staging
        if: ${{ !github.event.pull_request.head.repo.fork && github.repository_owner == 'codecov' }}
        run: |
          codecovcli -u ${{ secrets.CODECOV_STAGING_URL }} create-commit -t ${{ secrets.CODECOV_ORG_TOKEN_STAGING }} --fail-on-error
          codecovcli -u ${{ secrets.CODECOV_STAGING_URL }} create-report -t ${{ secrets.CODECOV_ORG_TOKEN_STAGING }} --fail-on-error
      - name: Run Startup QA
        if: ${{ !github.event.pull_request.head.repo.fork && github.repository_owner == 'codecov' }}
        run: |
          codecovcli -u ${{ secrets.CODECOV_QA_URL }} create-commit -t ${{ secrets.CODECOV_QA_TOKEN }} --fail-on-error
          codecovcli -u ${{ secrets.CODECOV_QA_URL }} create-report -t ${{ secrets.CODECOV_QA_TOKEN }} --fail-on-error
      - name: Run Startup Public QA
        if: ${{ !github.event.pull_request.head.repo.fork && github.repository_owner == 'codecov' }}
        run: |
          codecovcli -u ${{ secrets.CODECOV_PUBLIC_QA_URL }} create-commit -t ${{ secrets.CODECOV_PUBLIC_QA_TOKEN }} --fail-on-error
          codecovcli -u ${{ secrets.CODECOV_PUBLIC_QA_URL }} create-report -t ${{ secrets.CODECOV_PUBLIC_QA_TOKEN }} --fail-on-error

  ats:
    name: ATS
    needs: [build, codecovstartup]
    runs-on: ubuntu-latest
    if: ${{ !github.event.pull_request.head.repo.fork && github.repository_owner == 'codecov' }} 
    steps:
      - name: Checkout
        uses: actions/checkout@v4
        with:
          fetch-depth: 0
      - name: Cache App
        id: cache-app
        uses: actions/cache@v3
        env:
          cache-name: cache-api-app
        with:
          path: |
            app.tar
          key: ${{ runner.os }}-api-${{ env.cache-name }}-${{ github.run_id }}
      - name: Load built image
        run: |
          docker load --input app.tar
          make tag.latest

      - name: Install docker compose
        run: |
          sudo curl -SL https://github.com/docker/compose/releases/download/v2.20.0/docker-compose-linux-x86_64 -o /usr/local/bin/docker-compose
          sudo chmod +x /usr/local/bin/docker-compose
      - name: Bring test env up
        run: |
          make test_env.up
      - name: Prepare for tests
        run: |
          make test_env.prepare
          make test_env.check_db
      - name: Run Static Analysis
        run: |
          make test_env.static_analysis CODECOV_STATIC_TOKEN=${{ secrets.STATIC_TOKEN }}
      - name: Run Label Analysis
        run: |
          make test_env.label_analysis CODECOV_STATIC_TOKEN=${{ secrets.STATIC_TOKEN }} TIMESERIES_ENABLED=false
      - name: Run ATS
        run: |
          make test_env.ats CODECOV_UPLOAD_TOKEN=${{ secrets.CODECOV_ORG_TOKEN }}

  test:
    name: Test
    needs: [build, codecovstartup]
    runs-on: ubuntu-latest
    steps:
      - name: Checkout
        uses: actions/checkout@v4
        with:
          fetch-depth: 0
      - name: Cache App
        id: cache-app
        uses: actions/cache@v3
        env:
          cache-name: cache-api-app
        with:
          path: |
            app.tar
          key: ${{ runner.os }}-api-${{ env.cache-name }}-${{ github.run_id }}
      - name: Load built image
        run: |
          docker load --input app.tar
      - name: Install docker compose
        run: |
          sudo curl -SL https://github.com/docker/compose/releases/download/v2.20.0/docker-compose-linux-x86_64 -o /usr/local/bin/docker-compose
          sudo chmod +x /usr/local/bin/docker-compose
      - name: Bring test env up
        run: |
          make test_env.up
      - name: Prepare for tests
        run: |
          make test_env.prepare
          make test_env.check_db
      - name: Run unit tests
        run: |
          make test_env.run_unit
      - name: Check for migration conflicts
        run: |
          make test_env.check-for-migration-conflicts
      ## Don't upload on forks for now.
      - name: upload using codecovcli
        if: ${{ !github.event.pull_request.head.repo.fork && github.repository_owner == 'codecov' }} 
        run: |
          make test_env.upload CODECOV_UPLOAD_TOKEN=${{ secrets.CODECOV_ORG_TOKEN }}
      - name: upload using codecovcli staging
        if: ${{ !github.event.pull_request.head.repo.fork && github.repository_owner == 'codecov' }} 
        run: |
          make test_env.upload_custom_url CODECOV_UPLOAD_TOKEN=${{ secrets.CODECOV_ORG_TOKEN_STAGING }} CODECOV_URL=${{ secrets.CODECOV_STAGING_URL }}
      - name: upload using codecovcli qa
        if: ${{ !github.event.pull_request.head.repo.fork && github.repository_owner == 'codecov' }}
        run: |
          make test_env.upload_custom_url CODECOV_UPLOAD_TOKEN=${{ secrets.CODECOV_QA_TOKEN }} CODECOV_URL=${{ secrets.CODECOV_QA_URL }}
      - name: upload using codecovcli public qa
        if: ${{ !github.event.pull_request.head.repo.fork && github.repository_owner == 'codecov' }}
        run: |
          make test_env.upload_custom_url CODECOV_UPLOAD_TOKEN=${{ secrets.CODECOV_PUBLIC_QA_TOKEN }} CODECOV_URL=${{ secrets.CODECOV_PUBLIC_QA_URL }}

  build-self-hosted:
    name: Build Self Hosted API
    runs-on: ubuntu-latest
    needs: [build, test]
    if: ${{ !github.event.pull_request.head.repo.fork && github.repository_owner == 'codecov' }} 
    permissions:
      contents: 'read'
      id-token: 'write'
    steps:
      - name: Checkout
        uses: actions/checkout@v4

      - id: "auth"
        name: "Authenticate to Google Cloud"
        uses: "google-github-actions/auth@v1.1.1"
        with:
          token_format: "access_token"
          workload_identity_provider: ${{ secrets.CODECOV_GCP_WIDP }}
          service_account: ${{ secrets.CODECOV_GCP_WIDSA }}

      - name: Docker configuration
        run: |-
          echo ${{steps.auth.outputs.access_token}} | docker login -u oauth2accesstoken --password-stdin https://us-docker.pkg.dev

      - name: Cache Requirements
        id: cache-requirements
        uses: actions/cache@v3
        env:
          cache-name: cache-api-requirements
        with:
          path: |
            requirements.tar
          key: ${{ runner.os }}-api-${{ env.cache-name }}-${{ hashFiles('**/requirements.txt') }}-${{ hashFiles('**/docker/Dockerfile.requirements') }}
          restore-keys: |
            ${{ runner.os }}-api-${{ env.cache-name }}-

      - name: Cache Self hosted
        id: cache-self-hosted
        uses: actions/cache@v3
        env:
          cache-name: cache-api-self-hosted
        with:
          path: |
            self-hosted-runtime.tar
            self-hosted.tar
          key: ${{ runner.os }}-api-${{ env.cache-name }}-${{ github.run_id }}

      - name: Load requirements from cache
        if: ${{ steps.cache-requirements.outputs.cache-hit == 'true' }}
        run: |
          make load.requirements

      - name: Build/pull requirements
        if: ${{ steps.cache-requirements.outputs.cache-hit != 'true' }}
        run: |
          make build.requirements      

      - name: Build self hosted
        run: |
          make build.self-hosted
          make save.self-hosted

      - name: Build self hosted runtime
        run: |
          make build.self-hosted-runtime
          make save.self-hosted-runtime

  staging:
    name: Push Staging Image
    needs: [build, test]
    if: ${{ github.event.pull_request.merged == true && github.head_ref == 'staging' && !github.event.pull_request.head.repo.fork && github.repository_owner == 'codecov' }}
    runs-on: ubuntu-latest
    permissions:
      contents: 'read'
      id-token: 'write'
    steps:
      - name: Checkout
        uses: actions/checkout@v4
        with:
          fetch-depth: 0
      - name: Cache App
        id: cache-app
        uses: actions/cache@v3
        env:
          cache-name: cache-api-app
        with:
          path: |
            app.tar
          key: ${{ runner.os }}-api-${{ env.cache-name }}-${{ github.run_id }}
      - name: Load built image
        run: |
          docker load --input app.tar
      - id: "auth"
        name: "Authenticate to Google Cloud"
        uses: "google-github-actions/auth@v1.1.1"
        with:
          token_format: "access_token"
          workload_identity_provider: ${{ secrets.CODECOV_GCP_WIDP }}
          service_account: ${{ secrets.CODECOV_GCP_WIDSA }}

      - name: Docker configuration
        run: |-
          echo ${{steps.auth.outputs.access_token}} | docker login -u oauth2accesstoken --password-stdin https://us-docker.pkg.dev

      - name: Push staging
        run: |
          make tag.staging
          make push.staging
      - name: Create Sentry release
        uses: getsentry/action-release@v1
        env:
          SENTRY_AUTH_TOKEN: ${{ secrets.CODECOV_SENTRY_RELEASE_TOKEN }}
          SENTRY_ORG: ${{ secrets.CODECOV_SENTRY_ORG }}
          SENTRY_PROJECT: ${{ secrets.CODECOV_API_SENTRY_PROJECT }}
        with:
          environment: staging
  production:
    name: Push Production Image
    needs: [ build, test ]
    if: ${{ github.event.pull_request.merged == true && github.head_ref == 'main' && !github.event.pull_request.head.repo.fork && github.repository_owner == 'codecov' }}
    runs-on: ubuntu-latest
    permissions:
      contents: 'read'
      id-token: 'write'
    steps:
      - name: Checkout
        uses: actions/checkout@v4
        with:
          fetch-depth: 0
      - name: Cache App
        id: cache-app
        uses: actions/cache@v3
        env:
          cache-name: cache-api-app
        with:
          path: |
            app.tar
          key: ${{ runner.os }}-api-${{ env.cache-name }}-${{ github.run_id }}
      - name: Load built image
        run: |
          docker load --input app.tar
          docker image ls -a
      - id: "auth"
        name: "Authenticate to Google Cloud"
        uses: "google-github-actions/auth@v1.1.1"
        with:
          token_format: "access_token"
          workload_identity_provider: ${{ secrets.CODECOV_GCP_WIDP }}
          service_account: ${{ secrets.CODECOV_GCP_WIDSA }}

      - name: Docker configuration
        run: |-
          echo ${{steps.auth.outputs.access_token}} | docker login -u oauth2accesstoken --password-stdin https://us-docker.pkg.dev

      - name: Push production
        run: |
          make tag.production
          make tag.latest
          make push.production
          make push.latest
      - name: Create Sentry release
        uses: getsentry/action-release@v1
        env:
          SENTRY_AUTH_TOKEN: ${{ secrets.CODECOV_SENTRY_RELEASE_TOKEN }}
          SENTRY_ORG: ${{ secrets.CODECOV_SENTRY_ORG }}
          SENTRY_PROJECT: ${{ secrets.CODECOV_API_SENTRY_PROJECT }}
        with:
          environment: production
  self-hosted:
    name: Push Self Hosted Image
    needs: [ build-self-hosted, test ]
    if: ${{ github.event.pull_request.merged == true && github.head_ref == 'main' && !github.event.pull_request.head.repo.fork && github.repository_owner == 'codecov' }}
    runs-on: ubuntu-latest
    permissions:
      contents: 'read'
      id-token: 'write'
    steps:
      - name: Checkout
        uses: actions/checkout@v4
        with:
          fetch-depth: 0
      - name: Cache Self hosted
        id: cache-self-hosted
        uses: actions/cache@v3
        env:
          cache-name: cache-api-self-hosted
        with:
          path: |
            self-hosted-runtime.tar
            self-hosted.tar
          key: ${{ runner.os }}-api-${{ env.cache-name }}-${{ github.run_id }}
      - name: Load built image
        run: |
          docker load --input self-hosted-runtime.tar
          docker load --input self-hosted.tar
      - name: Log in to Docker Hub
        uses: docker/login-action@v1.14.1
        with:
          username: ${{ secrets.CODECOV_DEVOPS_DOCKER_USERNAME }}
          password: ${{ secrets.CODECOV_DEVOPS_DOCKER_PASSWORD }}
      - name: Push production
        run: |
          make tag.self-hosted-rolling
          make push.self-hosted-rolling<|MERGE_RESOLUTION|>--- conflicted
+++ resolved
@@ -47,11 +47,7 @@
           service_account: ${{ secrets.CODECOV_GCP_WIDSA }}
 
       - name: Docker configuration
-<<<<<<< HEAD
-        if: ${{ !github.event.pull_request.head.repo.fork && github.repository_owner == 'codecov' }}
-=======
-        if: ${{ !github.event.pull_request.head.repo.fork && github.repository_owner == 'codecov' }} 
->>>>>>> b2987815
+        if: ${{ !github.event.pull_request.head.repo.fork && github.repository_owner == 'codecov' }} 
         run: |-
           echo ${{steps.auth.outputs.access_token}} | docker login -u oauth2accesstoken --password-stdin https://us-docker.pkg.dev
 
@@ -89,7 +85,7 @@
           make save.requirements
 
       - name: Push Requirements
-        if: ${{ steps.cache-requirements.outputs.cache-hit != 'true' && !github.event.pull_request.head.repo.fork && github.repository_owner == 'codecov' }}
+        if: ${{ steps.cache-requirements.outputs.cache-hit != 'true' && github.repository_owner == 'codecov' }}
         run: |
           make push.requirements
       - name: Build app
@@ -304,7 +300,7 @@
   staging:
     name: Push Staging Image
     needs: [build, test]
-    if: ${{ github.event.pull_request.merged == true && github.head_ref == 'staging' && !github.event.pull_request.head.repo.fork && github.repository_owner == 'codecov' }}
+    if: ${{ github.event.pull_request.merged == true && github.head_ref == 'staging' && github.repository_owner == 'codecov' }}
     runs-on: ubuntu-latest
     permissions:
       contents: 'read'
@@ -353,7 +349,7 @@
   production:
     name: Push Production Image
     needs: [ build, test ]
-    if: ${{ github.event.pull_request.merged == true && github.head_ref == 'main' && !github.event.pull_request.head.repo.fork && github.repository_owner == 'codecov' }}
+    if: ${{ github.event.pull_request.merged == true && github.head_ref == 'main' && github.repository_owner == 'codecov' }}
     runs-on: ubuntu-latest
     permissions:
       contents: 'read'
@@ -405,7 +401,7 @@
   self-hosted:
     name: Push Self Hosted Image
     needs: [ build-self-hosted, test ]
-    if: ${{ github.event.pull_request.merged == true && github.head_ref == 'main' && !github.event.pull_request.head.repo.fork && github.repository_owner == 'codecov' }}
+    if: ${{ github.event.pull_request.merged == true && github.head_ref == 'main' && github.repository_owner == 'codecov' }}
     runs-on: ubuntu-latest
     permissions:
       contents: 'read'
