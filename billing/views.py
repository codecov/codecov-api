import json
import logging

import stripe
from django.conf import settings
from django.core.exceptions import MultipleObjectsReturned
from rest_framework import status
from rest_framework.permissions import AllowAny
from rest_framework.response import Response
from rest_framework.views import APIView

from billing.constants import PR_AUTHOR_PAID_USER_PLAN_REPRESENTATIONS
from codecov_auth.models import Owner
from services.billing import BillingService
from services.segment import SegmentService

from .constants import StripeHTTPHeaders, StripeWebhookEvents

if settings.STRIPE_API_KEY:
    stripe.api_key = settings.STRIPE_API_KEY

log = logging.getLogger(__name__)


class StripeWebhookHandler(APIView):
    permission_classes = [AllowAny]
    segment_service = SegmentService()

    def _log_updated(self, updated):
        if updated >= 1:
            log.info(f"Successfully updated info for {updated} customer(s)")
        else:
            log.warning(f"Could not find customer")

    def invoice_payment_succeeded(self, invoice):
        print("Testing - Webhook - Invoice payment succeeded")
        log.info(
            "Setting delinquency status False",
            extra=dict(
                stripe_customer_id=invoice.customer,
                stripe_subscription_id=invoice.subscription,
            ),
        )
        owner = Owner.objects.get(
            stripe_customer_id=invoice.customer,
            stripe_subscription_id=invoice.subscription,
        )

        owner.delinquent = False
        owner.save()

        self.segment_service.account_paid_subscription(
            owner.ownerid, {"plan": owner.plan}
        )
        self._log_updated(1)

    def invoice_payment_failed(self, invoice):
        print("Testing - Webhook - Invoice payment failed")
        log.info(
            "Setting delinquency status True",
            extra=dict(
                stripe_customer_id=invoice.customer,
                stripe_subscription_id=invoice.subscription,
            ),
        )
        updated = Owner.objects.filter(
            stripe_customer_id=invoice.customer,
            stripe_subscription_id=invoice.subscription,
        ).update(delinquent=True)
        self._log_updated(updated)

    def customer_subscription_deleted(self, subscription):
        print("Testing - Webhook - Customer subscription deleted")
        log.info(
            "Setting free plan and deactivating repos for stripe customer",
            extra=dict(
                stripe_subscription_id=subscription.id,
                stripe_customer_id=subscription.customer,
            ),
        )
        owner = Owner.objects.get(
            stripe_customer_id=subscription.customer,
            stripe_subscription_id=subscription.id,
        )

        owner.set_basic_plan()
        owner.repository_set.update(active=False, activated=False)

        self.segment_service.account_cancelled_subscription(
            owner.ownerid, {"plan": subscription.plan.name}
        )
        self._log_updated(1)

    # Shouldn't needed if I don't save anything to the database
    def subscription_schedule_created(self, schedule):
        print("Testing - Webhook - Schedule created")
        print(schedule)

    # Shouldn't needed if I don't save anything to the database
    def subscription_schedule_updated(self, schedule):
        print("Testing - Webhook - Schedule updated")
        print(schedule)

    def subscription_schedule_released(self, schedule):
        print("Testing - Webhook - Schedule released")

        subscription = stripe.Subscription.retrieve(schedule["released_subscription"])
        owner = Owner.objects.get(ownerid=subscription.metadata.obo_organization)
        subscription_data = subscription["items"]["data"][0]
        requesting_user_id = subscription.metadata.obo

        # Segment Analytics to see if user upgraded plan, increased or decreased users
        if owner.plan_user_count and owner.plan_user_count > subscription_data["quantity"]:
            self.segment_service.account_decreased_users(
                current_user_ownerid=requesting_user_id,
                org_ownerid=owner.ownerid,
                plan_details={
                    "new_quantity": subscription_data["quantity"],
                    "old_quantity": owner.plan_user_count,
                    "plan": subscription_data["plan"]["name"],
                },
            )

        if owner.plan_user_count and owner.plan_user_count < subscription_data["quantity"]:
            self.segment_service.account_increased_users(
                current_user_ownerid=requesting_user_id,
                org_ownerid=owner.ownerid,
                plan_details={
                    "new_quantity": subscription_data["quantity"],
                    "old_quantity": owner.plan_user_count,
                    "plan": subscription_data["plan"]["name"],
                },
            )

        if owner.plan != subscription_data["plan"]["name"]:
            self.segment_service.account_changed_plan(
                current_user_ownerid=requesting_user_id,
                org_ownerid=owner.ownerid,
                plan_details={
                    "new_plan": subscription_data["plan"]["name"],
                    "previous_plan": owner.plan,
                },
            )

        owner.plan = subscription.plan.name
        owner.plan_user_count = subscription.quantity
        owner.save()

        log.info(
            f"Stripe subscription modified successfully for owner {owner.ownerid} by user #{requesting_user_id}"
        )

    def customer_created(self, customer):
        print("Testing - Webhook - Customer Created")
        # Based on what stripe doesn't gives us (an ownerid!)
        # in this event we cannot reliably create a customer,
        # so we're just logging that we created the event and
        # relying on customer.subscription.created to handle sub creation
        log.info("Customer created", extra=dict(stripe_customer_id=customer.id))

    def customer_subscription_created(self, subscription):
        print("Testing - Webhook - Customer Subscription Created")
        if not subscription.plan.id:
            log.warning(
                "Subscription created missing plan id, exiting",
                extra=dict(
                    stripe_customer_id=subscription.customer,
                    ownerid=subscription.metadata.obo_organization,
                ),
            )
            return

        if subscription.plan.name not in PR_AUTHOR_PAID_USER_PLAN_REPRESENTATIONS:
            log.warning(
                f"Subscription creation requested for invalid plan "
                f"'{subscription.plan.name}' -- doing nothing",
                extra=dict(
                    stripe_customer_id=subscription.customer,
                    ownerid=subscription.metadata.obo_organization,
                ),
            )
            return

        log.info(
            f"Subscription created for customer"
            f"with -- plan: {subscription.plan.name}, quantity {subscription.quantity}",
            extra=dict(
                stripe_customer_id=subscription.customer,
                stripe_subscription_id=subscription.id,
                ownerid=subscription.metadata.obo_organization,
            ),
        )

        owner = Owner.objects.get(ownerid=subscription.metadata.obo_organization)

        owner.plan = subscription.plan.name
        owner.plan_user_count = subscription.quantity
        owner.stripe_subscription_id = subscription.id
        owner.stripe_customer_id = subscription.customer

        owner.save()

        # Properly attach the payment method on the customer
        billing = BillingService(requesting_user=owner)
        billing.update_payment_method(owner, subscription.default_payment_method)

        if subscription.status == "trialing":
            self.segment_service.trial_started(
                owner.ownerid,
                {
                    "trial_plan_name": subscription.plan.name,
                    "trial_plan_user_count": subscription.quantity,
                    "trial_end_date": subscription.trial_end,
                    "trial_start_date": subscription.trial_start,
                },
            )

        self._log_updated(1)

    def customer_subscription_updated(self, subscription):
        print("Testing - Webhook - Customer Subscription Updated")
        print("subscription")
        print(subscription)
        owner = Owner.objects.get(
            stripe_subscription_id=subscription.id,
            stripe_customer_id=subscription.customer,
        )

        subscription_schedule_id = subscription.schedule

        # Only update if there isn't a scheduled subscription
        if not subscription_schedule_id:
            print("Testing - there is no schedule")
            if subscription.status == "incomplete_expired":
                log.info(
                    f"Subscription updated with status change "
                    f"to 'incomplete_expired' -- cancelling to free",
                    extra=dict(stripe_subscription_id=subscription.id),
                )
                owner.set_free_plan()
                owner.repository_set.update(active=False, activated=False)
                return
            if subscription.plan.name not in PR_AUTHOR_PAID_USER_PLAN_REPRESENTATIONS:
                log.warning(
                    f"Subscription update requested with invalid plan "
                    f"{subscription.plan.name} -- doing nothing",
                    extra=dict(stripe_subscription_id=subscription.id),
                )
                return

            log.info(
                f"Subscription updated with -- "
                f"plan: {subscription.plan.name}, quantity: {subscription.quantity}",
                extra=dict(stripe_subscription_id=subscription.id),
            )
<<<<<<< HEAD
=======
            owner.set_basic_plan()
            owner.repository_set.update(active=False, activated=False)
            return
        if subscription.plan.name not in PR_AUTHOR_PAID_USER_PLAN_REPRESENTATIONS:
            log.warning(
                f"Subscription update requested with invalid plan "
                f"{subscription.plan.name} -- doing nothing",
                extra=dict(stripe_subscription_id=subscription.id),
            )
            return
>>>>>>> 59614930

            if self.event.data.get("previous_attributes", {}).get("status") == "trialing":
                self.segment_service.trial_ended(
                    owner.ownerid,
                    {
                        "trial_plan_name": subscription.plan.name,
                        "trial_plan_user_count": subscription.quantity,
                        "trial_end_date": subscription.trial_end,
                        "trial_start_date": subscription.trial_start,
                    },
                )

            owner.plan = subscription.plan.name
            owner.plan_user_count = subscription.quantity
            owner.save()

            SegmentService().identify_user(owner)

            log.info("Successfully updated info for 1 customer")

    def customer_updated(self, customer):
        print("Testing - Webhook - Customer Updated")
        new_default_payment_method = customer["invoice_settings"][
            "default_payment_method"
        ]
        for subscription in customer.get("subscriptions", {}).get("data", []):
            if new_default_payment_method == subscription["default_payment_method"]:
                continue
            log.info(
                "Customer updated their payment method, updating the subscription payment as well",
                extra=dict(
                    customer_id=customer["id"], subscription_id=subscription["id"]
                ),
            )
            stripe.Subscription.modify(
                subscription["id"], default_payment_method=new_default_payment_method
            )

    def checkout_session_completed(self, checkout_session):
        print("Testing - Webhook - Checkout Session Completed")
        log.info(
            "Checkout session completed",
            extra=dict(ownerid=checkout_session.client_reference_id),
        )
        owner = Owner.objects.get(ownerid=checkout_session.client_reference_id)
        owner.stripe_customer_id = checkout_session.customer
        owner.save()

        # Segment
        segment_checkout_session_details = {"plan": None, "userid_type": "org"}
        try:
            segment_checkout_session_details["plan"] = checkout_session.display_items[
                0
            ]["plan"]["name"]
        except:
            log.warning(
                "Could not find plan in checkout.session.completed event",
                extra=dict(ownerid=checkout_session.client_reference_id),
            )

        self.segment_service.account_completed_checkout(
            owner.ownerid, segment_checkout_session_details
        )

        self._log_updated(1)

    def post(self, request, *args, **kwargs):
        if settings.STRIPE_ENDPOINT_SECRET is None:
            log.critical(
                "Stripe endpoint secret improperly configured -- webhooks will not be processed."
            )
        try:
            self.event = stripe.Webhook.construct_event(
                self.request.body,
                self.request.META.get(StripeHTTPHeaders.SIGNATURE),
                settings.STRIPE_ENDPOINT_SECRET,
            )
        except stripe.error.SignatureVerificationError as e:
            log.warning(f"Stripe webhook event received with invalid signature -- {e}")
            return Response("Invalid signature", status=status.HTTP_400_BAD_REQUEST)
        if self.event.type not in StripeWebhookEvents.subscribed_events:
            log.warning(
                f"Unsupported Stripe webhook event received, exiting",
                extra=dict(stripe_webhook_event=self.event.type),
            )
            return Response("Unsupported event type", status=204)

        log.info(
            f"Stripe webhook event received",
            extra=dict(stripe_webhook_event=self.event.type),
        )

        # Converts event names of the format X.Y.Z into X_Y_Z, and calls
        # the relevant method in this class
        getattr(self, self.event.type.replace(".", "_"))(self.event.data.object)

        return Response(status=status.HTTP_204_NO_CONTENT)<|MERGE_RESOLUTION|>--- conflicted
+++ resolved
@@ -237,9 +237,10 @@
                     f"to 'incomplete_expired' -- cancelling to free",
                     extra=dict(stripe_subscription_id=subscription.id),
                 )
-                owner.set_free_plan()
+                owner.set_basic_plan()
                 owner.repository_set.update(active=False, activated=False)
                 return
+
             if subscription.plan.name not in PR_AUTHOR_PAID_USER_PLAN_REPRESENTATIONS:
                 log.warning(
                     f"Subscription update requested with invalid plan "
@@ -253,19 +254,6 @@
                 f"plan: {subscription.plan.name}, quantity: {subscription.quantity}",
                 extra=dict(stripe_subscription_id=subscription.id),
             )
-<<<<<<< HEAD
-=======
-            owner.set_basic_plan()
-            owner.repository_set.update(active=False, activated=False)
-            return
-        if subscription.plan.name not in PR_AUTHOR_PAID_USER_PLAN_REPRESENTATIONS:
-            log.warning(
-                f"Subscription update requested with invalid plan "
-                f"{subscription.plan.name} -- doing nothing",
-                extra=dict(stripe_subscription_id=subscription.id),
-            )
-            return
->>>>>>> 59614930
 
             if self.event.data.get("previous_attributes", {}).get("status") == "trialing":
                 self.segment_service.trial_ended(
@@ -281,10 +269,6 @@
             owner.plan = subscription.plan.name
             owner.plan_user_count = subscription.quantity
             owner.save()
-
-            SegmentService().identify_user(owner)
-
-            log.info("Successfully updated info for 1 customer")
 
     def customer_updated(self, customer):
         print("Testing - Webhook - Customer Updated")
