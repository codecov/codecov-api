--- conflicted
+++ resolved
@@ -17,14 +17,10 @@
 from upload.helpers import (
     parse_params,
     get_global_tokens,
-<<<<<<< HEAD
-    determine_repo_and_owner_for_upload,
+    determine_repo_for_upload,
     determine_upload_branch_to_use,
     determine_upload_pr_to_use,
     determine_upload_commitid_to_use,
-=======
-    determine_repo_for_upload,
->>>>>>> b9882b23
 )
 
 
@@ -72,12 +68,9 @@
             "build_url": "https://thisisabuildurl.com",
             "job": None,
             "using_global_token": False,
-<<<<<<< HEAD
             "branch": None,
             "_did_change_merge_commit": False,
             "parent": "123abc",
-=======
->>>>>>> b9882b23
         }
 
         parsed_params = parse_params(request_params)
@@ -225,41 +218,41 @@
         global_tokens = get_global_tokens()
         assert expected_result == global_tokens
 
-<<<<<<< HEAD
-    def test_determine_repo_upload_token_found(self):
-        org = G(Owner)
-        repo = G(Repository, author=org)
-
-        params = {
-            "version": "v4",
-            "using_global_token": False,
-            "token": repo.upload_token,
-        }
-
-        assert (repo, org) == determine_repo_and_owner_for_upload(params)
-
-    def test_determine_repo_upload_token_not_found(self):
-        org = G(Owner)
-        repo = G(Repository, author=org)
-
-        params = {
-            "version": "v4",
-            "using_global_token": False,
-            "token": "testbtznwf3ooi3xlrsnetkddj5od731pap9",
-        }
-
-        with self.assertRaises(NotFound):
-            determine_repo_and_owner_for_upload(params)
-
-    def test_determine_repo_no_token_or_service(self):
-        params = {
-            "version": "v4",
-            "using_global_token": False,
-            "service": None,
-        }
-
-        with self.assertRaises(ValidationError):
-            determine_repo_and_owner_for_upload(params)
+    def test_determine_repo_upload(self):
+        with self.subTest("token found"):
+            org = G(Owner)
+            repo = G(Repository, author=org)
+
+            params = {
+                "version": "v4",
+                "using_global_token": False,
+                "token": repo.upload_token,
+            }
+
+            assert repo == determine_repo_for_upload(params)
+
+        with self.subTest("token not found"):
+            org = G(Owner)
+            repo = G(Repository, author=org)
+
+            params = {
+                "version": "v4",
+                "using_global_token": False,
+                "token": "testbtznwf3ooi3xlrsnetkddj5od731pap9",
+            }
+
+            with self.assertRaises(NotFound):
+                determine_repo_for_upload(params)
+
+        with self.subTest("missing token or service"):
+            params = {
+                "version": "v4",
+                "using_global_token": False,
+                "service": None,
+            }
+
+            with self.assertRaises(ValidationError):
+                determine_repo_for_upload(params)
 
     def test_determine_upload_branch_to_use(self):
         with self.subTest("no branch and no pr provided"):
@@ -327,43 +320,6 @@
             expected_value = "3be5c52bd748c508a7e96993c02cf3518c816e84"
 
             assert expected_value == determine_upload_commitid_to_use(upload_params)
-=======
-    def test_determine_repo_upload(self):
-        with self.subTest("token found"):
-            org = G(Owner)
-            repo = G(Repository, author=org)
-
-            params = {
-                "version": "v4",
-                "using_global_token": False,
-                "token": repo.upload_token,
-            }
-
-            assert repo == determine_repo_for_upload(params)
-
-        with self.subTest("token not found"):
-            org = G(Owner)
-            repo = G(Repository, author=org)
-
-            params = {
-                "version": "v4",
-                "using_global_token": False,
-                "token": "testbtznwf3ooi3xlrsnetkddj5od731pap9",
-            }
-
-            with self.assertRaises(NotFound):
-                determine_repo_for_upload(params)
-
-        with self.subTest("missing token or service"):
-            params = {
-                "version": "v4",
-                "using_global_token": False,
-                "service": None,
-            }
-
-            with self.assertRaises(ValidationError):
-                determine_repo_for_upload(params)
->>>>>>> b9882b23
 
 
 class UploadHandlerRouteTest(APITestCase):
