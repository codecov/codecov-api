from unittest.mock import patch

from django.test import override_settings
from django.urls import reverse
from rest_framework.test import APIClient, APITestCase

from billing.constants import BASIC_PLAN_NAME
from core.tests.factories import CommitFactory, OwnerFactory, RepositoryFactory
from reports.tests.factories import CommitReportFactory, UploadFactory


class ThrottlesTests(APITestCase):
    def setUp(self):
        self.owner = OwnerFactory(plan=BASIC_PLAN_NAME)
        self.client = APIClient()
        self.client.force_authenticate(user=self.owner)

    def get_response(self, repo, commitid, reportid):
        _url = reverse("new_upload.uploads", args=[repo, commitid, reportid])
<<<<<<< HEAD
        res = self.client.post(_url, data={"state": "uploaded"}, format="json")
        return res
=======
        return self.client.post(_url)
>>>>>>> 071054da

    def request_should_throttle(self, commit, reportid):
        response = self.get_response(commit.repository.name, commit.commitid, reportid)
        assert response.status_code == 429

    def request_should_not_throttle(self, commit, reportid):
        response = self.get_response(commit.repository.name, commit.commitid, reportid)
        assert response.status_code != 429

    @patch("services.archive.StorageService")
    @override_settings(UPLOAD_THROTTLING_ENABLED=False)
    def test_check_commit_contraints_settings_disabled(self, mock_storage):
        instance = mock_storage.return_value
        instance.create_presigned_put.return_value = "presigned put"

        repository = RepositoryFactory.create(
            author__plan=BASIC_PLAN_NAME, private=True, author=self.owner
        )
        first_commit = CommitFactory.create(repository=repository)
        second_commit = CommitFactory.create(repository=repository)
        third_commit = CommitFactory.create(repository__author=repository.author)
        unrelated_commit = CommitFactory.create()

        first_report = CommitReportFactory.create(commit=first_commit)
        sec_report = CommitReportFactory.create(commit=second_commit)
        thrid_report = CommitReportFactory.create(commit=third_commit)
        unrelated_report = CommitReportFactory.create(commit=unrelated_commit)

        for i in range(150):
            UploadFactory.create(report=first_report)
            UploadFactory.create(report=sec_report)

        # no commit should be throttled
        self.request_should_not_throttle(first_commit, first_report.id)
        self.request_should_not_throttle(second_commit, sec_report.id)
        self.request_should_not_throttle(third_commit, thrid_report.id)
        self.request_should_not_throttle(unrelated_commit, unrelated_report.id)

    @patch("services.archive.StorageService")
    @override_settings(UPLOAD_THROTTLING_ENABLED=True)
    def test_check_commit_contraints_settings_enabled(self, mock_storage):
        instance = mock_storage.return_value
        instance.create_presigned_put.return_value = "presigned put"

        author = self.owner
        first_commit = CommitFactory.create(repository__author=author)

        repository = RepositoryFactory.create(author=author, private=True)
        second_commit = CommitFactory.create(repository=repository)
        third_commit = CommitFactory.create(repository=repository)
        fourth_commit = CommitFactory.create(repository=repository)

        public_repository = RepositoryFactory.create(author=author, private=False)
        public_repository_commit = CommitFactory.create(repository=public_repository)

        unrelated_commit = CommitFactory.create()

        first_report = CommitReportFactory.create(commit=first_commit)
        second_report = CommitReportFactory.create(commit=second_commit)
        third_report = CommitReportFactory.create(commit=third_commit)
        fourth_report = CommitReportFactory.create(commit=fourth_commit)
        unrelated_report = CommitReportFactory.create(commit=unrelated_commit)

        self.request_should_not_throttle(third_commit, third_report.id)

        for i in range(300):
            UploadFactory.create(report__commit__repository=public_repository)
        # ensuring public repos counts don't count torwards the quota
        self.request_should_not_throttle(third_commit, third_report.id)

        for i in range(150):
            UploadFactory.create(report=second_report)
            UploadFactory.create(report=fourth_report)
        # second and fourth commit already has uploads made, we won't block uploads to them
        self.request_should_not_throttle(second_commit, second_report.id)
        self.request_should_not_throttle(fourth_commit, fourth_report.id)

        # unrelated commit belongs to a different user. Ensuring we don't block it
        self.request_should_not_throttle(unrelated_commit, unrelated_report.id)
        # public repositories commit should never be throttled
        self.request_should_not_throttle(public_repository_commit, unrelated_report.id)

        # third commit does not have uploads made, so we block it
        self.request_should_throttle(third_commit, third_report.id)
        # first commit belongs to a different repo, but same user
        self.request_should_throttle(first_commit, first_report.id)

    @patch("services.archive.StorageService")
    def test_validate_upload_too_many_uploads_for_commit(self, mock_storage):
        instance = mock_storage.return_value
        instance.create_presigned_put.return_value = "presigned put"

        par = [(151, 0, False), (151, 151, True), (0, 0, False), (0, 200, True)]
        for totals_column_count, rows_count, should_raise in par:
            owner = self.owner
            repo = RepositoryFactory.create(author=owner)
            commit = CommitFactory.create(
                totals={"s": totals_column_count}, repository=repo
            )
            report = CommitReportFactory.create(commit=commit)
            for i in range(rows_count):
                UploadFactory.create(report=report)

            if should_raise:
                self.request_should_throttle(commit, report.id)
            else:
                self.request_should_not_throttle(commit, report.id)<|MERGE_RESOLUTION|>--- conflicted
+++ resolved
@@ -17,12 +17,7 @@
 
     def get_response(self, repo, commitid, reportid):
         _url = reverse("new_upload.uploads", args=[repo, commitid, reportid])
-<<<<<<< HEAD
-        res = self.client.post(_url, data={"state": "uploaded"}, format="json")
-        return res
-=======
         return self.client.post(_url)
->>>>>>> 071054da
 
     def request_should_throttle(self, commit, reportid):
         response = self.get_response(commit.repository.name, commit.commitid, reportid)
