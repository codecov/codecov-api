--- conflicted
+++ resolved
@@ -1,8 +1,5 @@
 import uuid
-<<<<<<< HEAD
-=======
 from unittest.mock import MagicMock, patch
->>>>>>> 5720f386
 
 import pytest
 from django.urls import reverse
@@ -63,10 +60,7 @@
     with pytest.raises(ValidationError) as exp:
         upload_views.get_repo()
     assert exp.match("Repository not found")
-<<<<<<< HEAD
-=======
     mock_metrics.assert_called_once_with("uploads.rejected", 1)
->>>>>>> 5720f386
 
 
 def test_get_commit(db):
@@ -89,10 +83,7 @@
     with pytest.raises(ValidationError) as exp:
         upload_views.get_commit(repository)
     assert exp.match("Commit SHA not found")
-<<<<<<< HEAD
-=======
     mock_metrics.assert_called_once_with("uploads.rejected", 1)
->>>>>>> 5720f386
 
 
 def test_get_report(db):
@@ -123,10 +114,7 @@
     )
     with pytest.raises(ValidationError) as exp:
         upload_views.get_report(commit)
-<<<<<<< HEAD
-=======
         mock_metrics.assert_called_once_with("uploads.rejected", 1)
->>>>>>> 5720f386
     assert exp.match("Report not found")
 
 
