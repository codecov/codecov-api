--- conflicted
+++ resolved
@@ -33,11 +33,11 @@
         return archive_service.create_presigned_put(obj.storage_path)
 
 
-<<<<<<< HEAD
 # We don't need this right now but likely will in the future
 class MutationTestUploadSerializer(UploadSerializer):
     pass
-=======
+
+
 class OwnerSerializer(serializers.ModelSerializer):
     class Meta:
         model = Owner
@@ -79,5 +79,4 @@
             "parent_commit_id",
             "pullid",
             "branch",
-        )
->>>>>>> 5720f386
+        )