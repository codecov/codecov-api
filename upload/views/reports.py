import logging
import re

from django.http import (
    HttpRequest,
    HttpResponse,
    HttpResponseNotAllowed,
    HttpResponseNotFound,
)
from rest_framework import status
from rest_framework.generics import CreateAPIView, ListCreateAPIView
from rest_framework.permissions import AllowAny

from upload.serializers import CommitReportSerializer

log = logging.getLogger(__name__)


class ReportViews(ListCreateAPIView):
    serializer_class = CommitReportSerializer
    permission_classes = [
        # TODO: Implement the correct permissions
        AllowAny,
    ]

    def create(self, request: HttpRequest, service: str, repo: str, commit_sha: str):
        log.info(
            "Request to create new report", extra=dict(repo=repo, commit_id=commit_sha)
        )
        return HttpResponseNotFound("Not available")

<<<<<<< HEAD
    def list(self, request: HttpRequest, service: str, repo: str, commit_sha: str):
        return HttpResponseNotAllowed(permitted_methods=["POST"])
=======
    def list(self, request: HttpRequest, repo: str, commit_sha: str):
        return HttpResponseNotAllowed(permitted_methods=["POST"])


class ReportResultsView(CreateAPIView):
    # TODO add correct permission classes
    permission_classes = [AllowAny]

    def create(
        self,
        request: HttpRequest,
        service: str,
        repo: str,
        commit_sha: str,
        report_code: str,
    ):
        return HttpResponse(
            status=status.HTTP_200_OK,
        )
>>>>>>> 3f42ff5c
<|MERGE_RESOLUTION|>--- conflicted
+++ resolved
@@ -29,11 +29,7 @@
         )
         return HttpResponseNotFound("Not available")
 
-<<<<<<< HEAD
     def list(self, request: HttpRequest, service: str, repo: str, commit_sha: str):
-        return HttpResponseNotAllowed(permitted_methods=["POST"])
-=======
-    def list(self, request: HttpRequest, repo: str, commit_sha: str):
         return HttpResponseNotAllowed(permitted_methods=["POST"])
 
 
@@ -51,5 +47,4 @@
     ):
         return HttpResponse(
             status=status.HTTP_200_OK,
-        )
->>>>>>> 3f42ff5c
+        )