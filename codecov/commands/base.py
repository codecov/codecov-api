--- conflicted
+++ resolved
@@ -51,8 +51,7 @@
         if not self.service and self.requires_service:
             raise MissingService()
 
-<<<<<<< HEAD
-        if self.current_owner:
+        if self.current_owner and self.current_owner.user:
             self.current_user = self.current_owner.user
 
     def ensure_is_admin(self, owner: Owner) -> None:
@@ -109,8 +108,4 @@
         if not repo:
             raise ValidationError("Repo not found")
 
-        return (owner, repo)
-=======
-        if self.current_owner and self.current_owner.user:
-            self.current_user = self.current_owner.user
->>>>>>> 0cbf23ca
+        return (owner, repo)