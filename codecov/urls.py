--- conflicted
+++ resolved
@@ -20,20 +20,10 @@
 from django.conf import settings
 
 urlpatterns = [
-<<<<<<< HEAD
     path("admin/", admin.site.urls),
     path("health/", views.health),
     path("", views.health),
-    path(
-        "<str:service>/<str:owner_username>/<str:repo_name>/",
-        include("codecov.graphs.urls"),
-    ),
-=======
-    path('admin/', admin.site.urls),
-    path('health/', views.health),
-    path('', views.health),
-    path('<str:service>/<str:owner_username>/<str:repo_name>/', include("graphs.urls")),
->>>>>>> d47f0614
+    path("<str:service>/<str:owner_username>/<str:repo_name>/", include("graphs.urls")),
 ]
 
 urlpatterns.append(path(INTERNAL_API_PREFIX, include("internal_api.urls")))
