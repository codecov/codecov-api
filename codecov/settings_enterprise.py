--- conflicted
+++ resolved
@@ -26,7 +26,6 @@
 
 
 # select out CODECOV_URL domain
-<<<<<<< HEAD
 if CODECOV_URL.startswith("https://"):
     DEFAULT_WHITELISTED_DOMAIN = CODECOV_URL[8:]
 elif CODECOV_URL.startswith("http://"):
@@ -42,9 +41,6 @@
 # only add api domain if it is different than codecov url
 if API_DOMAIN != DEFAULT_WHITELISTED_DOMAIN:
     ALLOWED_HOSTS.append(API_DOMAIN)
-=======
-CORS_ALLOWED_ORIGINS = get_config("setup", "api_cors_allowed_origins", default=[CODECOV_URL])
 
->>>>>>> f7fb99d3
 # Referenced at module level of services/billing.py, so it needs to be defined
 STRIPE_API_KEY = None