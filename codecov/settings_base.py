import os
from urllib.parse import urlparse

import asgiref.sync as sync
import sentry_sdk
from asgiref.sync import SyncToAsync
from corsheaders.defaults import default_headers
from django.db import close_old_connections
from sentry_sdk.integrations.celery import CeleryIntegration
from sentry_sdk.integrations.django import DjangoIntegration
from sentry_sdk.integrations.httpx import HttpxIntegration
from sentry_sdk.integrations.redis import RedisIntegration

from utils.config import SettingsModule, get_config, get_settings_module

SECRET_KEY = get_config("django", "secret_key", default="*")

AUTH_USER_MODEL = "codecov_auth.User"

# Application definition

INSTALLED_APPS = [
    "legacy_migrations",
    "django.contrib.admin",
    "django.contrib.auth",
    "django.contrib.contenttypes",
    "django.contrib.sessions",
    "django.contrib.messages",
    "django.contrib.staticfiles",
    "django.contrib.postgres",
    "django_filters",
    "drf_spectacular",
    "drf_spectacular_sidecar",
    "ariadne_django",
    "corsheaders",
    "rest_framework",
    "billing",
    "codecov_auth",
    "api",
    "compare",
    "core",
    "graphql_api",
    "labelanalysis",
    "profiling",
    "reports",
    "staticanalysis",
    "timeseries",
]

MIDDLEWARE = [
    "django.middleware.security.SecurityMiddleware",
    "whitenoise.middleware.WhiteNoiseMiddleware",
    "django.contrib.sessions.middleware.SessionMiddleware",
    "corsheaders.middleware.CorsMiddleware",
    "django.middleware.common.CommonMiddleware",
    "django.middleware.csrf.CsrfViewMiddleware",
    "django.contrib.auth.middleware.AuthenticationMiddleware",
    "django.contrib.messages.middleware.MessageMiddleware",
    "django.middleware.clickjacking.XFrameOptionsMiddleware",
    "codecov_auth.middleware.CurrentOwnerMiddleware",
    "codecov_auth.middleware.ImpersonationMiddleware",
]

ROOT_URLCONF = "codecov.urls"

TEMPLATES = [
    {
        "BACKEND": "django.template.backends.django.DjangoTemplates",
        "DIRS": [],
        "APP_DIRS": True,
        "OPTIONS": {
            "context_processors": [
                "django.template.context_processors.debug",
                "django.template.context_processors.request",
                "django.contrib.auth.context_processors.auth",
                "django.contrib.messages.context_processors.messages",
            ]
        },
    }
]

WSGI_APPLICATION = "codecov.wsgi.application"

# Database
# https://docs.djangoproject.com/en/2.1/ref/settings/#databases

db_url = get_config("services", "database_url")
if db_url:
    db_conf = urlparse(db_url)
    DATABASE_USER = db_conf.username
    DATABASE_NAME = db_conf.path.replace("/", "")
    DATABASE_PASSWORD = db_conf.password
    DATABASE_HOST = db_conf.hostname
    DATABASE_PORT = db_conf.port
else:
    DATABASE_USER = get_config("services", "database", "username", default="postgres")
    DATABASE_NAME = get_config("services", "database", "name", default="postgres")
    DATABASE_PASSWORD = get_config(
        "services", "database", "password", default="postgres"
    )
    DATABASE_HOST = get_config("services", "database", "host", default="postgres")
    DATABASE_PORT = get_config("services", "database", "port", default=5432)

DATABASE_READ_REPLICA_ENABLED = get_config(
    "setup", "database", "read_replica_enabled", default=False
)

db_read_url = get_config("services", "database_read_url")
if db_read_url:
    db_conf = urlparse(db_read_url)
    DATABASE_READ_USER = db_conf.username
    DATABASE_READ_NAME = db_conf.path.replace("/", "")
    DATABASE_READ_PASSWORD = db_conf.password
    DATABASE_READ_HOST = db_conf.hostname
    DATABASE_READ_PORT = db_conf.port
else:
    DATABASE_READ_USER = get_config(
        "services", "database_read", "username", default="postgres"
    )
    DATABASE_READ_NAME = get_config(
        "services", "database_read", "name", default="postgres"
    )
    DATABASE_READ_PASSWORD = get_config(
        "services", "database_read", "password", default="postgres"
    )
    DATABASE_READ_HOST = get_config(
        "services", "database_read", "host", default="postgres"
    )
    DATABASE_READ_PORT = get_config("services", "database_read", "port", default=5432)

TIMESERIES_ENABLED = get_config("setup", "timeseries", "enabled", default=False)
TIMESERIES_REAL_TIME_AGGREGATES = get_config(
    "setup", "timeseries", "real_time_aggregates", default=False
)

timeseries_database_url = get_config("services", "timeseries_database_url")
if timeseries_database_url:
    timeseries_database_conf = urlparse(timeseries_database_url)
    TIMESERIES_DATABASE_USER = timeseries_database_conf.username
    TIMESERIES_DATABASE_NAME = timeseries_database_conf.path.replace("/", "")
    TIMESERIES_DATABASE_PASSWORD = timeseries_database_conf.password
    TIMESERIES_DATABASE_HOST = timeseries_database_conf.hostname
    TIMESERIES_DATABASE_PORT = timeseries_database_conf.port
else:
    TIMESERIES_DATABASE_USER = get_config(
        "services", "timeseries_database", "username", default="postgres"
    )
    TIMESERIES_DATABASE_NAME = get_config(
        "services", "timeseries_database", "name", default="postgres"
    )
    TIMESERIES_DATABASE_PASSWORD = get_config(
        "services", "timeseries_database", "password", default="postgres"
    )
    TIMESERIES_DATABASE_HOST = get_config(
        "services", "timeseries_database", "host", default="timescale"
    )
    TIMESERIES_DATABASE_PORT = get_config(
        "services", "timeseries_database", "port", default=5432
    )

TIMESERIES_DATABASE_READ_REPLICA_ENABLED = get_config(
    "setup", "timeseries", "read_replica_enabled", default=False
)

timeseries_database_read_url = get_config("services", "timeseries_database_read_url")
if timeseries_database_read_url:
    timeseries_database_conf = urlparse(timeseries_database_read_url)
    TIMESERIES_DATABASE_READ_USER = timeseries_database_conf.username
    TIMESERIES_DATABASE_READ_NAME = timeseries_database_conf.path.replace("/", "")
    TIMESERIES_DATABASE_READ_PASSWORD = timeseries_database_conf.password
    TIMESERIES_DATABASE_READ_HOST = timeseries_database_conf.hostname
    TIMESERIES_DATABASE_READ_PORT = timeseries_database_conf.port
else:
    TIMESERIES_DATABASE_READ_USER = get_config(
        "services", "timeseries_database_read", "username", default="postgres"
    )
    TIMESERIES_DATABASE_READ_NAME = get_config(
        "services", "timeseries_database_read", "name", default="postgres"
    )
    TIMESERIES_DATABASE_READ_PASSWORD = get_config(
        "services", "timeseries_database_read", "password", default="postgres"
    )
    TIMESERIES_DATABASE_READ_HOST = get_config(
        "services", "timeseries_database_read", "host", default="timescale"
    )
    TIMESERIES_DATABASE_READ_PORT = get_config(
        "services", "timeseries_database_read", "port", default=5432
    )

# this is the time in seconds django decides to keep the connection open after the request
# the default is 0 seconds, meaning django closes the connection after every request
# https://docs.djangoproject.com/en/3.1/ref/settings/#conn-max-age
CONN_MAX_AGE = int(get_config("services", "database", "conn_max_age", default=0))

DATABASES = {
    "default": {
        "ENGINE": "django.db.backends.postgresql",
        "NAME": DATABASE_NAME,
        "USER": DATABASE_USER,
        "PASSWORD": DATABASE_PASSWORD,
        "HOST": DATABASE_HOST,
        "PORT": DATABASE_PORT,
        "CONN_MAX_AGE": CONN_MAX_AGE,
    }
}

if DATABASE_READ_REPLICA_ENABLED:
    DATABASES["default_read"] = {
        "ENGINE": "django.db.backends.postgresql",
        "NAME": DATABASE_READ_NAME,
        "USER": DATABASE_READ_USER,
        "PASSWORD": DATABASE_READ_PASSWORD,
        "HOST": DATABASE_READ_HOST,
        "PORT": DATABASE_READ_PORT,
        "CONN_MAX_AGE": CONN_MAX_AGE,
    }

if TIMESERIES_ENABLED:
    DATABASES["timeseries"] = {
        "ENGINE": "django.db.backends.postgresql",
        "NAME": TIMESERIES_DATABASE_NAME,
        "USER": TIMESERIES_DATABASE_USER,
        "PASSWORD": TIMESERIES_DATABASE_PASSWORD,
        "HOST": TIMESERIES_DATABASE_HOST,
        "PORT": TIMESERIES_DATABASE_PORT,
        "CONN_MAX_AGE": CONN_MAX_AGE,
    }

    if TIMESERIES_DATABASE_READ_REPLICA_ENABLED:
        DATABASES["timeseries_read"] = {
            "ENGINE": "django.db.backends.postgresql",
            "NAME": TIMESERIES_DATABASE_READ_NAME,
            "USER": TIMESERIES_DATABASE_READ_USER,
            "PASSWORD": TIMESERIES_DATABASE_READ_PASSWORD,
            "HOST": TIMESERIES_DATABASE_READ_HOST,
            "PORT": TIMESERIES_DATABASE_READ_PORT,
            "CONN_MAX_AGE": CONN_MAX_AGE,
        }

DATABASE_ROUTERS = ["codecov.db.DatabaseRouter"]

# Password validation
# https://docs.djangoproject.com/en/2.1/ref/settings/#auth-password-validators

AUTH_PASSWORD_VALIDATORS = [
    {
        "NAME": "django.contrib.auth.password_validation.UserAttributeSimilarityValidator"
    },
    {"NAME": "django.contrib.auth.password_validation.MinimumLengthValidator"},
    {"NAME": "django.contrib.auth.password_validation.CommonPasswordValidator"},
    {"NAME": "django.contrib.auth.password_validation.NumericPasswordValidator"},
]


REST_FRAMEWORK = {
    "DEFAULT_PERMISSION_CLASSES": (
        "rest_framework.permissions.IsAuthenticatedOrReadOnly",
    ),
    "DEFAULT_AUTHENTICATION_CLASSES": (
        "codecov_auth.authentication.UserTokenAuthentication",
        "rest_framework.authentication.BasicAuthentication",
        "codecov_auth.authentication.SessionAuthentication",
    ),
    "DEFAULT_PAGINATION_CLASS": "api.shared.pagination.StandardPageNumberPagination",
    "DEFAULT_FILTER_BACKENDS": ("django_filters.rest_framework.DjangoFilterBackend",),
    "PAGE_SIZE": 20,
    "DEFAULT_SCHEMA_CLASS": "drf_spectacular.openapi.AutoSchema",
}

# API auto-documentation settings
# https://drf-spectacular.readthedocs.io/en/latest/settings.html
SPECTACULAR_SETTINGS = {
    "TITLE": "Codecov API",
    "DESCRIPTION": "Public Codecov API",
    "VERSION": "2.0.0",
    "SERVE_INCLUDE_SCHEMA": False,
    "SERVE_URLCONF": "api.public.v2.urls",
    "SERVERS": [{"url": "/api/v2"}],
    "AUTHENTICATION_WHITELIST": [
        "codecov_auth.authentication.UserTokenAuthentication",
    ],
    "REDOC_DIST": "SIDECAR",  # serve Redoc from Django (not CDN)
}

CSP_WORKER_SRC = ("'self'", "blob:")
CSP_IMG_SRC = ("'self'", "data:", "cdn.redoc.ly")
CSP_STYLE_SRC = (
    "'self'",
    "sha256-GvZq6XrzMRhFZ2MvEI09Lw7QbE3DnWuVQTMYafGYLcg=",
    "sha256-47DEQpj8HBSa+/TImW+5JCeuQeRkm5NMpJWZG3hSuFU=",
    "sha256-DLDPR1ic47WIdK2WyeLkblb/tm2mQH+Jt/NNhZWu1k0=",
    "fonts.googleapis.com",
)
CSP_FONT_SRC = ("'self'", "fonts.gstatic.com")

# Internationalization
# https://docs.djangoproject.com/en/2.1/topics/i18n/

LANGUAGE_CODE = "en-us"

TIME_ZONE = "UTC"

USE_I18N = True

USE_TZ = True


# Static files (CSS, JavaScript, Images)
# https://docs.djangoproject.com/en/2.1/howto/static-files/

PROJECT_ROOT = os.path.dirname(os.path.abspath(__file__))
STATIC_URL = "/static/"
STATIC_ROOT = os.path.join(PROJECT_ROOT, "static")

LOGGING = {
    "version": 1,
    "disable_existing_loggers": False,
    "formatters": {
        "standard": {
            "format": "%(message)s %(asctime)s %(name)s %(levelname)s %(lineno)s %(pathname)s %(funcName)s %(threadName)s",
            "class": "utils.logging_configuration.CustomLocalJsonFormatter",
        },
        "json": {
            "format": "%(message)s %(asctime)s %(name)s %(levelname)s %(lineno)s %(pathname)s %(funcName)s %(threadName)s",
            "class": "utils.logging_configuration.CustomDatadogJsonFormatter",
        },
    },
    "root": {"handlers": ["default"], "level": "INFO", "propagate": True},
    "handlers": {
        "default": {
            "level": "INFO",
            "formatter": "standard"
            if get_settings_module() == SettingsModule.DEV.value
            else "json",
            "class": "logging.StreamHandler",
            "stream": "ext://sys.stdout",  # Default is stderr
        }
    },
    "loggers": {},
}

MINIO_ACCESS_KEY = get_config("services", "minio", "access_key_id")
MINIO_SECRET_KEY = get_config("services", "minio", "secret_access_key")
MINIO_LOCATION = "codecov.s3.amazonaws.com"
MINIO_HASH_KEY = get_config("services", "minio", "hash_key")
ARCHIVE_BUCKET_NAME = "codecov"
ENCRYPTION_SECRET = get_config("setup", "encryption_secret")

COOKIE_SAME_SITE = "Lax"
COOKIE_SECRET = get_config("setup", "http", "cookie_secret")
COOKIES_DOMAIN = get_config("setup", "http", "cookies_domain", default=".codecov.io")
SESSION_COOKIE_DOMAIN = get_config(
    "setup", "http", "cookies_domain", default=".codecov.io"
)
SESSION_COOKIE_SECURE = get_config("setup", "secure_cookie", default=True)
# Defaulting to 'not found' as opposed to 'None' to avoid None somehow getting through as a bearer token. Token strings can't have spaces, hence 'not found' can never be forced as a header input value
SUPER_API_TOKEN = os.getenv("SUPER_API_TOKEN", "not found")
CODECOV_INTERNAL_TOKEN = os.getenv("CODECOV_INTERNAL_TOKEN", "not found")

CIRCLECI_TOKEN = get_config("circleci", "token")

GITHUB_CLIENT_ID = get_config("github", "client_id")
GITHUB_CLIENT_SECRET = get_config("github", "client_secret")
GITHUB_BOT_KEY = get_config("github", "bot", "key")
GITHUB_TOKENLESS_BOT_KEY = get_config(
    "github", "bots", "tokenless", "key", default=GITHUB_BOT_KEY
)
GITHUB_ACTIONS_TOKEN = get_config("github", "actions_token")

GITHUB_ENTERPRISE_URL = get_config("github_enterprise", "url")
GITHUB_ENTERPRISE_API_URL = get_config("github_enterprise", "api_url")
GITHUB_ENTERPRISE_CLIENT_ID = get_config("github_enterprise", "client_id")
GITHUB_ENTERPRISE_CLIENT_SECRET = get_config("github_enterprise", "client_secret")
GITHUB_ENTERPRISE_BOT_KEY = get_config("github_enterprise", "bot", "key")
GITHUB_ENTERPRISE_TOKENLESS_BOT_KEY = get_config(
    "github_enterprise", "bots", "tokenless", "key", default=GITHUB_ENTERPRISE_BOT_KEY
)
GITHUB_ENTERPRISE_ACTIONS_TOKEN = get_config("github_enterprise", "actions_token")

BITBUCKET_CLIENT_ID = get_config("bitbucket", "client_id")
BITBUCKET_CLIENT_SECRET = get_config("bitbucket", "client_secret")
BITBUCKET_BOT_KEY = get_config("bitbucket", "bot", "key")
BITBUCKET_TOKENLESS_BOT_KEY = get_config(
    "bitbucket", "bots", "tokenless", "key", default=BITBUCKET_BOT_KEY
)
BITBUCKET_REDIRECT_URI = get_config(
    "bitbucket", "redirect_uri", default="https://codecov.io/login/bitbucket"
)

BITBUCKET_SERVER_URL = get_config("bitbucket_server", "url")
BITBUCKET_SERVER_CLIENT_ID = get_config("bitbucket_server", "client_id")
BITBUCKET_SERVER_CLIENT_SECRET = get_config("bitbucket_server", "client_secret")
BITBUCKET_SERVER_BOT_KEY = get_config("bitbucket_server", "bot", "key")
BITBUCKET_SERVER_TOKENLESS_BOT_KEY = get_config(
    "bitbucket_server", "bots", "tokenless", "key", default=BITBUCKET_SERVER_BOT_KEY
)

GITLAB_CLIENT_ID = get_config("gitlab", "client_id")
GITLAB_CLIENT_SECRET = get_config("gitlab", "client_secret")
GITLAB_REDIRECT_URI = get_config(
    "gitlab", "redirect_uri", default="https://codecov.io/login/gitlab"
)

GITLAB_BOT_KEY = get_config("gitlab", "bot", "key")
GITLAB_TOKENLESS_BOT_KEY = get_config(
    "gitlab", "bots", "tokenless", "key", default=GITLAB_BOT_KEY
)


GITLAB_ENTERPRISE_CLIENT_ID = get_config("gitlab_enterprise", "client_id")
GITLAB_ENTERPRISE_CLIENT_SECRET = get_config("gitlab_enterprise", "client_secret")
GITLAB_ENTERPRISE_REDIRECT_URI = get_config(
    "gitlab_enterprise",
    "redirect_uri",
    default="https://codecov.io/login/gitlab_enterprise",
)
GITLAB_ENTERPRISE_BOT_KEY = get_config("gitlab_enterprise", "bot", "key")
GITLAB_ENTERPRISE_TOKENLESS_BOT_KEY = get_config(
    "gitlab_enterprise", "bots", "tokenless", "key", default=GITLAB_ENTERPRISE_BOT_KEY
)
GITLAB_ENTERPRISE_URL = get_config("gitlab_enterprise", "url")
GITLAB_ENTERPRISE_API_URL = get_config("gitlab_enterprise", "api_url")

SEGMENT_API_KEY = get_config("setup", "segment", "key", default=None)
SEGMENT_ENABLED = get_config("setup", "segment", "enabled", default=False) and not bool(
    get_config("setup", "enterprise_license", default=False)
)

CORS_ALLOW_HEADERS = list(default_headers) + ["token-type"]

SKIP_RISKY_MIGRATION_STEPS = get_config("migrations", "skip_risky_steps", default=False)

DJANGO_ADMIN_URL = get_config("django", "admin_url", default="admin")

IS_ENTERPRISE = get_settings_module() == SettingsModule.ENTERPRISE.value
IS_DEV = get_settings_module() == SettingsModule.DEV.value

DATA_UPLOAD_MAX_MEMORY_SIZE = get_config(
    "setup", "http", "upload_max_memory_size", default=2621440
)
FILE_UPLOAD_MAX_MEMORY_SIZE = get_config(
    "setup", "http", "file_upload_max_memory_size", default=2621440
)


CORS_ALLOWED_ORIGIN_REGEXES = []
CORS_ALLOWED_ORIGINS = []

GRAPHQL_PLAYGROUND = False

UPLOAD_THROTTLING_ENABLED = True

CANNY_SSO_PRIVATE_TOKEN = get_config("canny", "sso_private_token", default="")

SENTRY_JWT_SHARED_SECRET = get_config(
    "sentry", "jwt_shared_secret", default=None
) or get_config("setup", "sentry", "jwt_shared_secret", default=None)
SENTRY_USER_WEBHOOK_URL = get_config(
    "sentry", "webhook_url", default=None
) or get_config("setup", "sentry", "webhook_url", default=None)
SENTRY_OAUTH_CLIENT_ID = get_config("sentry", "client_id") or get_config(
    "setup", "sentry", "oauth_client_id"
)
SENTRY_OAUTH_CLIENT_SECRET = get_config("sentry", "client_secret") or get_config(
    "setup", "sentry", "oauth_client_secret"
)
<<<<<<< HEAD
SENTRY_USER_WEBHOOK_URL = get_config("setup", "sentry", "webhook_url", default=None)
SENTRY_OAUTH_CLIENT_ID = get_config("setup", "sentry", "oauth_client_id")
SENTRY_OAUTH_CLIENT_SECRET = get_config("setup", "sentry", "oauth_client_secret")
SENTRY_OIDC_SHARED_SECRET = get_config("setup", "sentry", "oidc_shared_secret")
=======
>>>>>>> bd475f55

# list of repo IDs that will use the new-style report builder
# TODO: we can eventually get rid of this once it's confirmed working well for many repos
REPORT_BUILDER_REPO_IDS = get_config("setup", "report_builder", "repo_ids", default=[])

SENTRY_ENV = os.environ.get("CODECOV_ENV", False)
SENTRY_DSN = os.environ.get("SERVICES__SENTRY__SERVER_DSN", None)
if SENTRY_DSN is not None:
    SENTRY_SAMPLE_RATE = float(os.environ.get("SERVICES__SENTRY__SAMPLE_RATE", 0.1))
    sentry_sdk.init(
        dsn=SENTRY_DSN,
        integrations=[
            DjangoIntegration(),
            CeleryIntegration(),
            RedisIntegration(),
            HttpxIntegration(),
        ],
        environment=SENTRY_ENV,
        traces_sample_rate=SENTRY_SAMPLE_RATE,
        _experiments={
            "profiles_sample_rate": float(
                os.environ.get("SERVICES__SENTRY__PROFILE_SAMPLE_RATE", 0.01)
            ),
        },
    )<|MERGE_RESOLUTION|>--- conflicted
+++ resolved
@@ -464,13 +464,9 @@
 SENTRY_OAUTH_CLIENT_SECRET = get_config("sentry", "client_secret") or get_config(
     "setup", "sentry", "oauth_client_secret"
 )
-<<<<<<< HEAD
-SENTRY_USER_WEBHOOK_URL = get_config("setup", "sentry", "webhook_url", default=None)
-SENTRY_OAUTH_CLIENT_ID = get_config("setup", "sentry", "oauth_client_id")
-SENTRY_OAUTH_CLIENT_SECRET = get_config("setup", "sentry", "oauth_client_secret")
-SENTRY_OIDC_SHARED_SECRET = get_config("setup", "sentry", "oidc_shared_secret")
-=======
->>>>>>> bd475f55
+SENTRY_OIDC_SHARED_SECRET = get_config("sentry", "oidc_shared_secret") or get_config(
+    "setup", "sentry", "oidc_shared_secret"
+)
 
 # list of repo IDs that will use the new-style report builder
 # TODO: we can eventually get rid of this once it's confirmed working well for many repos
