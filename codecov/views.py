--- conflicted
+++ resolved
@@ -1,10 +1,8 @@
 from django.http import HttpResponse, HttpResponseRedirect
 from django.conf import settings
 
-<<<<<<< HEAD
 from core.models import Version
-=======
->>>>>>> 34458813
+
 
 def health(request):
     version = Version.objects.last()
