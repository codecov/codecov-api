--- conflicted
+++ resolved
@@ -4,11 +4,8 @@
 from functools import cached_property
 from typing import Iterable, List, Optional, Union
 
-<<<<<<< HEAD
 from asgiref.sync import async_to_sync
-=======
 from django.conf import settings
->>>>>>> 1a74f42a
 from shared.reports.resources import Report
 from shared.reports.types import ReportTotals
 from shared.torngit.exceptions import TorngitClientError
