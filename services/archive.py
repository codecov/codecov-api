--- conflicted
+++ resolved
@@ -24,13 +24,11 @@
     profiling_upload = (
         "{version}/repos/{repo_hash}/profilinguploads/{profiling_version}/{location}"
     )
-<<<<<<< HEAD
+    static_analysis_single_file = (
+        "{version}/repos/{repo_hash}/static_analysis/files/{location}"
+    )
     mutation_testing_upload = (
         "{version}/raw/mutation/{date}/{repo_hash}/{commit_sha}/{reportid}.txt"
-=======
-    static_analysis_single_file = (
-        "{version}/repos/{repo_hash}/static_analysis/files/{location}"
->>>>>>> 8d7579a2
     )
 
     def get_path(self, **kwaargs):
