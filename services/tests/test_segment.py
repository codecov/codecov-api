from django.test import TestCase
from codecov_auth.tests.factories import OwnerFactory
from core.tests.factories import RepositoryFactory

<<<<<<< HEAD
from services.segment import SegmentOwner, SegmentService, SegmentEvent, on_segment_error, SegmentRepository
from unittest.mock import patch
=======
from services.segment import SegmentOwner, SegmentService, SegmentEvent, on_segment_error
from unittest.mock import patch, call
>>>>>>> 38188079


class SegmentOwnerTests(TestCase):
    def setUp(self):
        self.segment_owner = SegmentOwner(OwnerFactory())

    def test_traits(self):
        expected_traits = {
            'email': self.segment_owner.owner.email, 
            'name': self.segment_owner.owner.name,
            'username': self.segment_owner.owner.username,
            'avatar': self.segment_owner.owner.avatar_url,
            'createdAt': self.segment_owner.owner.createstamp,
            'updatedAt': self.segment_owner.owner.updatestamp,
            'service': self.segment_owner.owner.service,
            'service_id': self.segment_owner.owner.service_id,
            'private_access': self.segment_owner.owner.private_access,
            'plan': self.segment_owner.owner.plan,
            'plan_provider': self.segment_owner.owner.plan_provider,
            'plan_user_count': self.segment_owner.owner.plan_user_count,
            'delinquent': self.segment_owner.owner.delinquent,
            'did_trial': self.segment_owner.owner.did_trial,
            'student': self.segment_owner.owner.student,
            'student_created_at': self.segment_owner.owner.student_created_at,
            'student_updated_at': self.segment_owner.owner.student_updated_at,
            'staff': self.segment_owner.owner.staff,
            'bot': self.segment_owner.owner.bot,
            'has_yaml': self.segment_owner.owner.yaml is not None,
        }

        assert self.segment_owner.traits == expected_traits

    def test_context(self):
        marketo_cookie, ga_cookie = "foo", "GA1.2.1429057651.1605972584"
        cookies = {
            "_mkto_trk": marketo_cookie,
            "_ga": ga_cookie
        }

        self.segment_owner = SegmentOwner(OwnerFactory(stripe_customer_id=684), cookies=cookies)

        expected_context = {
            "externalIds": [
                {
                    "id": self.segment_owner.owner.service_id,
                    "type": f"{self.segment_owner.owner.service}_id",
                    "collection": "users",
                    "encoding": "none"
                },
                {
                    "id": self.segment_owner.owner.stripe_customer_id,
                    "type": "stripe_customer_id",
                    "collection": "users",
                    "encoding": "none"
                },
                {
                    "id": marketo_cookie,
                    "type": "marketo_cookie",
                    "collection": "users",
                    "encoding": "none"
                },
                {
                    "id": "1429057651.1605972584",
                    "type": "ga_client_id",
                    "collection": "users",
                    "encoding": "none"
                },
            ],
            "Marketo": {"marketo_cookie": marketo_cookie}
        }

        assert self.segment_owner.context == expected_context


class SegmentServiceTests(TestCase):
    def setUp(self):
        self.segment_service = SegmentService()
        self.owner = OwnerFactory()
        self.segment_owner = SegmentOwner(self.owner)

    def test_on_segment_error_doesnt_crash(self):
        on_segment_error(Exception())

    @patch('analytics.identify')
    def test_identify_user(self, identify_mock):
        with self.settings(SEGMENT_ENABLED=True):
            self.segment_service.identify_user(self.owner)
            identify_mock.assert_called_once_with(
                self.segment_owner.user_id,
                self.segment_owner.traits,
                self.segment_owner.context,
                integrations={
                    "Salesforce": False,
                    "Marketo": False
                }
            )

    @patch('analytics.track')
    def test_user_signed_up(self, track_mock):
        with self.settings(SEGMENT_ENABLED=True):
            self.segment_service.user_signed_up(self.owner)
            track_mock.assert_called_once_with(
                self.segment_owner.user_id,
                SegmentEvent.USER_SIGNED_UP.value,
                self.segment_owner.traits
            )

    @patch('analytics.track')
    def test_user_signed_in(self, track_mock):
        with self.settings(SEGMENT_ENABLED=True):
            self.segment_service.user_signed_in(self.owner)
            track_mock.assert_called_once_with(
                self.segment_owner.user_id,
                SegmentEvent.USER_SIGNED_IN.value,
                self.segment_owner.traits
            )

    @patch('analytics.track')
    def test_user_signed_out(self, track_mock):
        with self.settings(SEGMENT_ENABLED=True):
            self.segment_service.user_signed_out(self.owner)
            track_mock.assert_called_once_with(
                self.segment_owner.user_id,
                SegmentEvent.USER_SIGNED_OUT.value,
                self.segment_owner.traits
            )

    @patch('analytics.track')
    def test_account_activated_user(self, track_mock):
        owner_to_activate = OwnerFactory()
        org = OwnerFactory()
        with self.settings(SEGMENT_ENABLED=True):
            self.segment_service.account_activated_user(
                current_user_ownerid=self.owner.ownerid,
                ownerid_to_activate=owner_to_activate.ownerid,
                org_ownerid=org.ownerid
            )
            track_mock.assert_called_once_with(
                user_id=self.owner.ownerid,
                event=SegmentEvent.ACCOUNT_ACTIVATED_USER.value,
                properties={
                    "role": "admin",
                    "user": owner_to_activate.ownerid,
                    "auto_activated": False 
                },
                context={"groupId": org.ownerid}
            )

    @patch('analytics.track')
    def test_account_deactivated_user(self, track_mock):
        owner_to_deactivate = OwnerFactory()
        org = OwnerFactory()
        with self.settings(SEGMENT_ENABLED=True):
            self.segment_service.account_deactivated_user(
                current_user_ownerid=self.owner.ownerid,
                ownerid_to_deactivate=owner_to_deactivate.ownerid,
                org_ownerid=org.ownerid
            )
            track_mock.assert_called_once_with(
                user_id=self.owner.ownerid,
                event=SegmentEvent.ACCOUNT_DEACTIVATED_USER.value,
                properties={
                    "role": "admin",
                    "user": owner_to_deactivate.ownerid,
                },
                context={"groupId": org.ownerid}
            )

    @patch('analytics.track')
    def test_account_increased_users(self, track_mock):
        plan_details = {"old_quantity": 2, "new_quantity": 3, "plan": "users-inappm"}
        org = OwnerFactory()
        with self.settings(SEGMENT_ENABLED=True):
            self.segment_service.account_increased_users(
                org_ownerid=org.ownerid,
                plan_details=plan_details,
            )
            track_mock.assert_called_once_with(
                event=SegmentEvent.ACCOUNT_INCREASED_USERS.value,
                properties=plan_details,
                context={"groupId": org.ownerid}
            )
            
    @patch('analytics.track')
    def test_account_decreased_users(self, track_mock):
        plan_details = {"old_quantity": 3, "new_quantity": 2, "plan": "users-inappm"}
        org = OwnerFactory()
        with self.settings(SEGMENT_ENABLED=True):
            self.segment_service.account_decreased_users(
                org_ownerid=org.ownerid,
                plan_details=plan_details,
            )
            track_mock.assert_called_once_with(
                event=SegmentEvent.ACCOUNT_DECREASED_USERS.value,
                properties=plan_details,
                context={"groupId": org.ownerid}
            )

    @patch('analytics.track')
    def test_account_deleted(self, track_mock):
        with self.settings(SEGMENT_ENABLED=True):
            self.segment_service.account_deleted(self.owner)
            track_mock.assert_called_with(
                user_id=self.segment_owner.user_id,
                properties=self.segment_owner.traits,
                context={"groupId": self.owner.ownerid}
            )

<<<<<<< HEAD
    @patch('analytics.track')
    def test_account_activated_repository(self, track_mock):
        owner = OwnerFactory()
        repo = RepositoryFactory(author=owner)
        with self.settings(SEGMENT_ENABLED=True):
            self.segment_service.account_activated_repository(
                owner.ownerid,
                repo,
            )
            track_mock.assert_called_once_with(
                user_id=owner.ownerid,
                event=SegmentEvent.ACCOUNT_ACTIVATED_REPOSITORY.value,
                properties=SegmentRepository(repo).traits,
                context={"groupId": repo.author.ownerid}
            )

    @patch('analytics.track')
    def test_account_deactivated_repository(self, track_mock):
        owner = OwnerFactory()
        repo = RepositoryFactory(author=owner)
        with self.settings(SEGMENT_ENABLED=True):
            self.segment_service.account_deactivated_repository(
                owner.ownerid,
                repo,
            )
            track_mock.assert_called_once_with(
                user_id=owner.ownerid,
                event=SegmentEvent.ACCOUNT_DEACTIVATED_REPOSITORY.value,
                properties=SegmentRepository(repo).traits,
                context={"groupId": repo.author.ownerid}
            )

    @patch('analytics.track')
    def test_account_erased_repository(self, track_mock):
        owner = OwnerFactory()
        repo = RepositoryFactory(author=owner)
        with self.settings(SEGMENT_ENABLED=True):
            self.segment_service.account_erased_repository(
                owner.ownerid,
                repo,
            )
            track_mock.assert_called_once_with(
                user_id=owner.ownerid,
                event=SegmentEvent.ACCOUNT_ERASED_REPOSITORY.value,
                properties=SegmentRepository(repo).traits,
                context={"groupId": repo.author.ownerid}
            )

    @patch('analytics.track')
    def test_account_deleted_repository(self, track_mock):
        owner = OwnerFactory()
        repo = RepositoryFactory(author=owner)
        with self.settings(SEGMENT_ENABLED=True):
            self.segment_service.account_deleted_repository(
                owner.ownerid,
                repo,
            )
            track_mock.assert_called_once_with(
                user_id=owner.ownerid,
                event=SegmentEvent.ACCOUNT_DELETED_REPOSITORY.value,
                properties=SegmentRepository(repo).traits,
                context={"groupId": repo.author.ownerid}
            )

    @patch('analytics.track')
    def test_account_activated_repository_on_upload(self, track_mock):
        owner = OwnerFactory()
        repo = RepositoryFactory(author=owner)
        with self.settings(SEGMENT_ENABLED=True):
            self.segment_service.account_activated_repository_on_upload(
                owner.ownerid,
                repo,
            )
            track_mock.assert_called_once_with(
                user_id=owner.ownerid,
                event=SegmentEvent.ACCOUNT_ACTIVATED_REPOSITORY_ON_UPLOAD.value,
                properties=SegmentRepository(repo).traits,
                context={"groupId": repo.author.ownerid}
            )
=======
    @patch("analytics.group")
    def test_group(self, group_mock):
        org1, org2 = OwnerFactory(), OwnerFactory()
        self.owner.organizations = [org1.ownerid, org2.ownerid]
        self.owner.save()

        with self.settings(SEGMENT_ENABLED=True):
            self.segment_service.group(self.owner)
            group_mock.assert_has_calls([
                call(
                    user_id=self.owner.ownerid,
                    group_id=org1.ownerid,
                    traits=SegmentOwner(org1, owner_collection_type="accounts").traits,
                    context=SegmentOwner(org1, owner_collection_type="accounts").context
                ),
                call(
                    user_id=self.owner.ownerid,
                    group_id=org2.ownerid,
                    traits=SegmentOwner(org2, owner_collection_type="accounts").traits,
                    context=SegmentOwner(org2, owner_collection_type="accounts").context
                )
            ])
>>>>>>> 38188079
<|MERGE_RESOLUTION|>--- conflicted
+++ resolved
@@ -2,13 +2,8 @@
 from codecov_auth.tests.factories import OwnerFactory
 from core.tests.factories import RepositoryFactory
 
-<<<<<<< HEAD
 from services.segment import SegmentOwner, SegmentService, SegmentEvent, on_segment_error, SegmentRepository
-from unittest.mock import patch
-=======
-from services.segment import SegmentOwner, SegmentService, SegmentEvent, on_segment_error
 from unittest.mock import patch, call
->>>>>>> 38188079
 
 
 class SegmentOwnerTests(TestCase):
@@ -217,7 +212,6 @@
                 context={"groupId": self.owner.ownerid}
             )
 
-<<<<<<< HEAD
     @patch('analytics.track')
     def test_account_activated_repository(self, track_mock):
         owner = OwnerFactory()
@@ -297,7 +291,7 @@
                 properties=SegmentRepository(repo).traits,
                 context={"groupId": repo.author.ownerid}
             )
-=======
+
     @patch("analytics.group")
     def test_group(self, group_mock):
         org1, org2 = OwnerFactory(), OwnerFactory()
@@ -319,5 +313,4 @@
                     traits=SegmentOwner(org2, owner_collection_type="accounts").traits,
                     context=SegmentOwner(org2, owner_collection_type="accounts").context
                 )
-            ])
->>>>>>> 38188079
+            ])