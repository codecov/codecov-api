--- conflicted
+++ resolved
@@ -26,6 +26,7 @@
     LineComparison,
     MissingComparisonReport,
     PullRequestComparison,
+    ImpactedFileParameter
 )
 
 # Pulled from core.tests.factories.CommitFactory files.
@@ -1476,7 +1477,6 @@
         assert impacted_files == []
 
     @patch("services.archive.ArchiveService.read_file")
-<<<<<<< HEAD
     def test_impacted_files_without_filters(self, read_file):
         read_file.return_value = mock_data_from_archive
         filters = {}
@@ -2527,10 +2527,6 @@
     @patch("services.archive.ArchiveService.read_file")
     def test_impacted_file(self, read_file):
         read_file.return_value = mock_data_from_archive
-=======
-    def test_impacted_file(self, read_file):
-        read_file.return_value = mock_data_from_archive
->>>>>>> 55d2e9d9
         impacted_file = self.comparison_report.impacted_file("fileB")
         assert impacted_file == ImpactedFile(
             file_name="fileB",
@@ -2550,7 +2546,6 @@
                 complexity=0,
                 complexity_total=0,
                 diff=0,
-<<<<<<< HEAD
             ),
             head_coverage=ReportTotals(
                 files=0,
@@ -2906,40 +2901,16 @@
                 ),
                 change_coverage=0,
                 misses_in_comparison=3,
-=======
->>>>>>> 55d2e9d9
             ),
-            head_coverage=ReportTotals(
-                files=0,
-                lines=0,
-                hits=12,
-                misses=1,
-                partials=1,
-                coverage=85.71428571428571,
-                branches=3,
-                methods=5,
-                messages=0,
-                sessions=0,
-                complexity=0,
-                complexity_total=0,
-                diff=0,
-            ),
-            patch_coverage=ReportTotals(
-                files=0,
-                lines=0,
-                hits=5,
-                misses=1,
-                partials=1,
-                coverage=71.42857142857143,
-                branches=0,
-                methods=0,
-                messages=0,
-                sessions=0,
-                complexity=0,
-                complexity_total=0,
-                diff=0,
-            ),
-            change_coverage=44.047619047619044,
+        ]
+        parameter = "something else"
+        direction = OrderingDirection.DESC
+        with self.assertRaises(ValueError) as ctx:
+            self.comparison_report.sort_impacted_files(
+                impacted_files, parameter, direction
+            )
+        self.assertEqual(
+            "invalid impacted file parameter: something else", str(ctx.exception)
         )
 
     def test_impacted_file_deserialize_file(self):
@@ -3007,7 +2978,6 @@
         )
 
     @patch("services.archive.ArchiveService.read_file")
-<<<<<<< HEAD
     def test_impacted_files_filtered_by_misses_in_comparison_descending(
         self, read_file
     ):
@@ -3249,11 +3219,6 @@
         filters = {"has_unintended_changes": True}
         impacted_files = self.comparison_report.impacted_files(filters)
         print("oyyyyy", impacted_files)
-=======
-    def test_impacted_files_filtered_by_indirect_changes(self, read_file):
-        read_file.return_value = mock_data_from_archive
-        impacted_files = self.comparison_report.impacted_files_with_unintended_change
->>>>>>> 55d2e9d9
         assert impacted_files == [
             ImpactedFile(
                 file_name="fileA",
