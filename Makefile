--- conflicted
+++ resolved
@@ -218,15 +218,9 @@
 
 test_env.container_label_analysis:
 	$(shell codecovcli label-analysis --base-sha=${merge_sha} --token=${CODECOV_STATIC_TOKEN} --dry-run --dry-run-output-path=tests_to_run > /dev/null)
-<<<<<<< HEAD
-	sed -i 's/--cov-context=test//g' tests_to_run
-	sed -i 's/\s\+/\n/g' tests_to_run
-	python -m pytest --cov=./ --cov-context=test `cat tests_to_run`
-=======
 	jq -r '.ats_tests_to_run []' tests_to_run.json | sed s/\"//g > test_list
 	jq -r '.runner_options | join(" ")' tests_to_run.json | sed s/\"//g > args
 	python -m pytest --cov=./ `cat args` `cat test_list`
->>>>>>> b09e9cc1
 
 test_env.container_ats:
 	codecovcli --codecov-yml-path=codecov_cli.yml upload-process --plugin pycoverage --plugin compress-pycoverage --flag smart-labels --fail-on-error
