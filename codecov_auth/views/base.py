from loguru import logger
import re
import uuid
from functools import reduce
from urllib.parse import parse_qs, urlencode, urlparse

from django.conf import settings
from django.contrib.auth import login, logout
from django.core.exceptions import PermissionDenied, SuspiciousOperation
from django.http.request import HttpRequest
from django.http.response import HttpResponse
from django.utils import timezone
from shared.encryption.token import encode_token
from shared.license import LICENSE_ERRORS_MESSAGES, get_current_license

from codecov_auth.models import Owner, OwnerProfile, User
from services.analytics import AnalyticsService
from services.redis_configuration import get_redis_connection
from services.refresh import RefreshService
from utils.config import get_config
from utils.encryption import encryptor
from utils.services import get_long_service_name, get_short_service_name


class StateMixin(object):
    """
    Implement the bevavior described here: https://auth0.com/docs/protocols/state-parameters

    - Generating a random string (called state) and storing it in Redis
    - Passing that state as argument to the oauth2 provider (eg github)
    - The oauth2 provider redirects to Codecov with the same state
    - We can verify if this state is in Redis, meaning Codecov generated when starting the redirection
    - Additionnally; we store in redis the redirection url after auth passed by the front-end
    - On the request callback; we can fetch the redirection url via the state
    - If the state is not in Redis; we raise an exception which will return a 400 error
    - Right before returning the response; we need to remove the state from Redis so it cannot be used again

    How to use:

    Mixin for a Django ClassBaseView (must have self.request set)

    To generate the state:
    - self.generate_state()
      -> Will return a state to give to the oauth2 provider.
      -> Will also store the redirect url from request.GET['to'] query param.

    To get the redirect url from state:
    - self.get_redirection_url_from_state(state)
      -> Will return a safe URL to redirect after authentication
      -> raise django.core.exceptions.SuspiciousOperation if no state was found

    To remove the state:
    - self.remove_state(state, delay=0)
      -> Will remove the state from Redis; must be called at the end of the request
      -> The delay parameter is the number of second in which the state will be removed

    """

    def __init__(self, *args, **kwargs):
        self.redis = get_redis_connection()
        return super().__init__(*args, **kwargs)

    def _session_key(self) -> str:
        return f"{self.service}_oauth_state"

    def _get_key_redis(self, state: str) -> str:
        return f"oauth-state-{state}"

    def _is_matching_cors_domains(self, url_domain) -> bool:
        # make sure the domain is part of the CORS so that's a safe domain to
        # redirect to.
        if url_domain in settings.CORS_ALLOWED_ORIGINS:
            return True
        for domain_pattern in settings.CORS_ALLOWED_ORIGIN_REGEXES:
            if re.match(domain_pattern, url_domain):
                return True
        return False

    def _is_valid_redirection(self, to) -> bool:
        # make sure the redirect url is from a domain we own
        try:
            url = urlparse(to)
        except ValueError:
            return False
        # the url is only a path without domain, it's valid
        only_path = not url.scheme and not url.netloc and url.path
        if only_path:
            return True
        url_domain = f"{url.scheme}://{url.netloc}"
        return self._is_matching_cors_domains(url_domain)

    def _generate_redirection_url(self) -> str:
        redirection_url = self.request.GET.get("to")
        if redirection_url and self._is_valid_redirection(redirection_url):
            return redirection_url
        return (
            f"{settings.CODECOV_DASHBOARD_URL}/{get_short_service_name(self.service)}"
        )

    def generate_state(self) -> str:
        state = uuid.uuid4().hex
        redirection_url = self._generate_redirection_url()
        self.redis.setex(self._get_key_redis(state), 500, redirection_url)

        # By saving the state in a session cookie, we can ensure that the user
        # following the redirection URL after OAuth authorization is the same
        # as the user who initiated it. Otherwise, a trickster could generate
        # a final redirect URL to log into their account, send it to some
        # victim, and trick the victim into linking their account with the
        # trickster's.
        self.request.session[self._session_key()] = state

        return state

    def verify_state(self, state) -> bool:
        state_from_session = self.request.session.get(self._session_key(), None)
        return state_from_session and state == state_from_session

    def get_redirection_url_from_state(self, state) -> (str, bool):
        cached_url = self.redis.get(self._get_key_redis(state))

        if not cached_url:
            # we come here after an installation event if the setup url is not set correctly, in that case we usually don't
            # have the state set, because that only happens when users try to login, therefore we should just ignore
            # this case and redirect them to what the setup url should be
            return (
                f"{settings.CODECOV_DASHBOARD_URL}/{get_short_service_name(self.service)}",
                False,
            )

        # At this point the git provider has redirected the user back to our
        # site. If the state that the git provider relayed in that redirect
        # matches the state that we have saved in our session cookie, everything
        # is fine and we should return the final redirect URL to complete the
        # login. If we're missing that cookie, or if its state doesn't match up,
        # we want don't to allow the login.
<<<<<<< HEAD
        state_from_session = self.request.session.get(self._session_key(), None)
        state_matches_session = state_from_session and state == state_from_session
        if not state_matches_session:
            logger.warning(
=======
        if not self.verify_state(state):
            log.warning(
>>>>>>> 40ad67e0
                "Warning: login request is missing state or has disagreeing state"
            )
            return (
                f"{settings.CODECOV_DASHBOARD_URL}",
                False,
            )

        # Return the final redirect URL to complete the login.
        return (cached_url.decode("utf-8"), True)

    def remove_state(self, state, delay=0) -> None:
        redirection_url, _ = self.get_redirection_url_from_state(state)
        if delay == 0:
            self.redis.delete(self._get_key_redis(state))
        else:
            self.redis.setex(self._get_key_redis(state), delay, redirection_url)

        session_state = self.request.session.get(self._session_key(), None)
        if session_state and session_state == state:
            self.request.session.pop(self._session_key(), None)


class LoginMixin(object):
    analytics_service = AnalyticsService()

    def modify_redirection_url_based_on_default_user_org(
        self, url: str, owner: Owner
    ) -> str:
        if (
            url
            != f"{settings.CODECOV_DASHBOARD_URL}/{get_short_service_name(self.service)}"
            and url
            != f"{settings.CODECOV_DASHBOARD_URL}/{get_long_service_name(self.service)}"
        ):
            return url

        owner_profile = None
        if owner:
            owner_profile = OwnerProfile.objects.filter(owner_id=owner.ownerid).first()
        if owner_profile is not None and owner_profile.default_org is not None:
            url += f"/{owner_profile.default_org.username}"
        return url

    def get_or_create_org(self, single_organization):
        owner, was_created = Owner.objects.get_or_create(
            service=self.service,
            service_id=single_organization["id"],
            defaults={"createstamp": timezone.now()},
        )
        return owner

    def login_owner(self, owner: Owner, request: HttpRequest, response: HttpResponse):
        # if there's a currently authenticated user
        if request.user is not None and not request.user.is_anonymous:
            if owner.user is None:
                # TEMPORARY: We have no mechanism in the UI for supporting multiple
                # owners of the same service linked to the same user.  If the current
                # user is already linked to an owner of the same service as this one then
                # we'll logout the current user, create a new user and link the owner to
                # that new user.  This is not ideal since it creates multiple user records
                # for the same person that will need to be merged later on.
                if request.user.owners.filter(service=owner.service).exists():
                    logout(request)
                    current_user = User.objects.create(
                        email=owner.email,
                        name=owner.name,
                        is_staff=owner.staff,
                    )
                    owner.user = current_user
                    owner.save()
                    login(request, current_user)
                else:
                    # assign the owner to the currently authenticated user
                    owner.user = request.user
                    owner.save()
                    logger.info(
                        "User claimed owner",
                        extra=dict(user_id=request.user.pk, ownerid=owner.ownerid),
                    )
            elif request.user != owner.user:
                logger.warning(
                    "Owner already linked to another user",
                    extra=dict(user_id=request.user.pk, ownerid=owner.ownerid),
                )
                # TEMPORARY: We may want to handle this better in the future by indicating
                # the issue to the user and letting them decide how to proceeed.  For now
                # we'll just logout the current user and login the user that controls the owner
                # that just OAuth-ed.
                logout(request)
                login(request, owner.user)
                return
        # else we do not have a currently authenticated user
        else:
            current_user = None
            if owner.user is not None:
                current_user = owner.user
            else:
                # no current user and owner has not already been assigned a user
                current_user = User.objects.create(
                    email=owner.email,
                    name=owner.name,
                    is_staff=owner.staff,
                )
                owner.user = current_user
                owner.save()

            login(request, current_user)
            logger.info(
                "User logged in",
                extra=dict(user_id=request.user.pk, ownerid=owner.ownerid),
            )

        request.session["current_owner_id"] = owner.pk
        RefreshService().trigger_refresh(owner.ownerid, owner.username)

    def get_and_modify_owner(self, user_dict, request) -> Owner:
        user_orgs = user_dict["orgs"]
        formatted_orgs = [
            dict(username=org["username"], id=str(org["id"])) for org in user_orgs
        ]

        self._check_enterprise_organizations_membership(user_dict, formatted_orgs)
        upserted_orgs = []
        for org in formatted_orgs:
            upserted_orgs.append(self.get_or_create_org(org))

        self._check_user_count_limitations(user_dict["user"])
        owner, is_new_user = self._get_or_create_owner(user_dict, request)
        fields_to_update = []
        if (
            not get_config(self.service, "student_disabled", default=False)
            and user_dict.get("is_student") != owner.student
        ):
            owner.student = user_dict.get("is_student")
            if owner.student_created_at is None:
                owner.student_created_at = timezone.now()
            owner.student_updated_at = timezone.now()
            fields_to_update.extend(
                ["student", "student_created_at", "student_updated_at"]
            )

        # Updated by the task `SyncTeams` that is called after login.
        # We will only set this for the initial "oranizations is none" login.
        if owner.organizations is None:
            owner.organizations = [o.ownerid for o in upserted_orgs]
            fields_to_update.extend(["organizations"])

        if owner.bot is not None:
            logger.info(
                "Clearing user bot field",
                extra=dict(ownerid=owner.ownerid, old_bot=owner.bot),
            )
            owner.bot = None
            fields_to_update.append("bot")

        if fields_to_update:
            owner.save(update_fields=fields_to_update + ["updatestamp"])

        return owner

    def _check_enterprise_organizations_membership(self, user_dict, orgs):
        """Checks if a user belongs to the restricted organizations (or teams if GitHub) allowed in settings."""
        if settings.IS_ENTERPRISE and get_config(self.service, "organizations"):
            orgs_in_settings = set(get_config(self.service, "organizations"))
            orgs_in_user = set(org["username"] for org in orgs)
            if not (orgs_in_settings & orgs_in_user):
                raise PermissionDenied(
                    "You must be a member of an organization listed in the Codecov Enterprise setup."
                )
            if get_config(self.service, "teams") and "teams" in user_dict:
                teams_in_settings = set(get_config(self.service, "teams"))
                teams_in_user = set([team["name"] for team in user_dict["teams"]])
                if not (teams_in_settings & teams_in_user):
                    raise PermissionDenied(
                        "You must be a member of an allowed team in your organization."
                    )

    def _check_user_count_limitations(self, login_data):
        if not settings.IS_ENTERPRISE:
            return
        license = get_current_license()
        if not license.is_valid:
            return

        try:
            user_logging_in_if_exists = Owner.objects.get(
                service=f"{self.service}", service_id=login_data["id"]
            )
        except Owner.DoesNotExist:
            user_logging_in_if_exists = None

        if license.number_allowed_users:
            if license.is_pr_billing:
                # User is consuming seat if found in _any_ owner's plan_activated_users
                is_consuming_seat = user_logging_in_if_exists and Owner.objects.filter(
                    plan_activated_users__contains=[user_logging_in_if_exists.ownerid]
                )
                if not is_consuming_seat:
                    owners_with_activated_users = Owner.objects.exclude(
                        plan_activated_users__len=0
                    ).exclude(plan_activated_users__isnull=True)
                    all_distinct_actiaved_users = reduce(
                        lambda acc, curr: set(curr.plan_activated_users) | acc,
                        owners_with_activated_users,
                        set(),
                    )
                    if len(all_distinct_actiaved_users) > license.number_allowed_users:
                        raise PermissionDenied(
                            LICENSE_ERRORS_MESSAGES["users-exceeded"]
                        )
            elif not user_logging_in_if_exists or (
                user_logging_in_if_exists and not user_logging_in_if_exists.oauth_token
            ):
                users_on_service_count = Owner.objects.filter(
                    oauth_token__isnull=False, service=f"{self.service}"
                ).count()
                if users_on_service_count > license.number_allowed_users:
                    raise PermissionDenied(LICENSE_ERRORS_MESSAGES["users-exceeded"])

    def _get_or_create_owner(self, user_dict, request):
        fields_to_update = ["oauth_token", "private_access", "updatestamp"]
        login_data = user_dict["user"]
        owner, was_created = Owner.objects.get_or_create(
            service=f"{self.service}",
            service_id=login_data["id"],
            defaults={"createstamp": timezone.now()},
        )
        if login_data["login"] != owner.username:
            fields_to_update.append("username")
            owner.username = login_data["login"]

        owner.oauth_token = encryptor.encode(encode_token(login_data)).decode()
        owner.private_access = user_dict["has_private_access"]
        if user_dict["user"].get("name"):
            owner.name = user_dict["user"]["name"]
            fields_to_update.append("name")

        if user_dict["user"].get("email"):
            owner.email = user_dict["user"].get("email")
            fields_to_update.append("email")

        owner.save(update_fields=fields_to_update)

        marketing_tags = self.retrieve_marketing_tags_from_cookie()
        if was_created:
            self.analytics_service.user_signed_up(owner, **marketing_tags)
        else:
            self.analytics_service.user_signed_in(owner, **marketing_tags)

        return (owner, was_created)

    # below are functions to save marketing UTM params to cookie to retrieve them
    # on the oauth callback for the tracking functions
    def _get_utm_params(self, params: dict) -> dict:
        filtered_params = {
            "utm_department": params.get("utm_department", None),
            "utm_campaign": params.get("utm_campaign", None),
            "utm_medium": params.get("utm_medium", None),
            "utm_source": params.get("utm_source", None),
            "utm_content": params.get("utm_content", None),
            "utm_term": params.get("utm_term", None),
        }
        # remove None values from the dict
        return {k: v for k, v in filtered_params.items() if v is not None}

    def store_to_cookie_utm_tags(self, response) -> None:
        if not settings.IS_ENTERPRISE:
            data = urlencode(self._get_utm_params(self.request.GET))
            response.set_cookie(
                "_marketing_tags",
                data,
                max_age=86400,  # Same as state validatiy
                httponly=True,
                domain=settings.COOKIES_DOMAIN,
            )

    def retrieve_marketing_tags_from_cookie(self) -> dict:
        if not settings.IS_ENTERPRISE:
            cookie_data = self.request.COOKIES.get("_marketing_tags", "")
            params_as_dict = parse_qs(cookie_data)
            filtered_params = self._get_utm_params(params_as_dict)
            return {k: v[0] for k, v in filtered_params.items()}
        else:
            return {}<|MERGE_RESOLUTION|>--- conflicted
+++ resolved
@@ -134,15 +134,8 @@
         # is fine and we should return the final redirect URL to complete the
         # login. If we're missing that cookie, or if its state doesn't match up,
         # we want don't to allow the login.
-<<<<<<< HEAD
-        state_from_session = self.request.session.get(self._session_key(), None)
-        state_matches_session = state_from_session and state == state_from_session
-        if not state_matches_session:
-            logger.warning(
-=======
         if not self.verify_state(state):
             log.warning(
->>>>>>> 40ad67e0
                 "Warning: login request is missing state or has disagreeing state"
             )
             return (
