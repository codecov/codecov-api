--- conflicted
+++ resolved
@@ -45,15 +45,12 @@
             + [field.name for field in obj._meta.many_to_many]
         )
         fields.remove("oauth_token")
-<<<<<<< HEAD
+        fields.remove("staff")
         fields.remove("plan")
         fields.remove("plan_provider")
         fields.remove("plan_user_count")
         fields.remove("stripe_customer_id")
         fields.remove("stripe_subscription_id")
-=======
-        fields.remove("staff")
->>>>>>> 9d91022b
         return fields
 
     def has_add_permission(self, _, obj=None):
