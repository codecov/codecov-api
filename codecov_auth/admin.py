from django.conf import settings
from django.contrib import admin, messages
from django.shortcuts import redirect

from codecov_auth.models import Owner
from services.task import TaskService
from utils.services import get_short_service_name


def impersonate_owner(self, request, queryset):
    if queryset.count() != 1:
        self.message_user(
            request, "You must impersonate exactly one Owner.", level=messages.ERROR
        )
        return

    owner = queryset.first()
    response = redirect(
        f"{settings.CODECOV_URL}/{get_short_service_name(owner.service)}/"
    )
    response.set_cookie(
        "staff_user",
        owner.username,
        domain=settings.COOKIES_DOMAIN,
        samesite=settings.COOKIE_SAME_SITE,
    )
    return response


impersonate_owner.short_description = "Impersonate the selected user"


@admin.register(Owner)
class OwnerAdmin(admin.ModelAdmin):
    exclude = ("oauth_token",)
    list_display = ("name", "username", "email", "service")
    readonly_fields = []
    search_fields = ("username__iexact",)
    actions = [impersonate_owner]
    autocomplete_fields = ("bot",)

    def get_readonly_fields(self, _, obj=None):
        fields = (
            list(self.readonly_fields)
            + [field.name for field in obj._meta.fields]
            + [field.name for field in obj._meta.many_to_many]
        )
        fields.remove("oauth_token")
        fields.remove("staff")
<<<<<<< HEAD
        fields.remove("plan_activated_users")
=======
        fields.remove("plan")
        fields.remove("plan_provider")
        fields.remove("plan_user_count")
        fields.remove("stripe_customer_id")
        fields.remove("stripe_subscription_id")
        fields.remove("bot")
        fields.remove("integration_id")
>>>>>>> 62bc1700
        return fields

    def save_model(self, request, new_owner, form, change) -> None:
        if change:
            old_owner = Owner.objects.get(ownerid=new_owner.ownerid)
            new_owner.changed_fields = dict()

            for changed_field in form.changed_data:
                prev_value = getattr(old_owner, changed_field)
                new_value = getattr(new_owner, changed_field)
                new_owner.changed_fields[
                    changed_field
                ] = f"prev value: {prev_value}, new value: {new_value}"

        return super().save_model(request, new_owner, form, change)

    def log_change(self, request, object, message):
        message.append(object.changed_fields)
        return super().log_change(request, object, message)

    def has_add_permission(self, _, obj=None):
        return False

    def has_delete_permission(self, _, obj=None):
        return False

    def delete_queryset(self, request, queryset) -> None:
        for owner in queryset:
            TaskService().delete_owner(ownerid=owner.ownerid)

    def delete_model(self, request, obj) -> None:
        TaskService().delete_owner(ownerid=obj.ownerid)

    def get_deleted_objects(self, objs, request):
        (
            deleted_objects,
            model_count,
            perms_needed,
            protected,
        ) = super().get_deleted_objects(objs, request)
        deleted_objects = ()
        return deleted_objects, model_count, perms_needed, protected<|MERGE_RESOLUTION|>--- conflicted
+++ resolved
@@ -47,9 +47,7 @@
         )
         fields.remove("oauth_token")
         fields.remove("staff")
-<<<<<<< HEAD
         fields.remove("plan_activated_users")
-=======
         fields.remove("plan")
         fields.remove("plan_provider")
         fields.remove("plan_user_count")
@@ -57,7 +55,6 @@
         fields.remove("stripe_subscription_id")
         fields.remove("bot")
         fields.remove("integration_id")
->>>>>>> 62bc1700
         return fields
 
     def save_model(self, request, new_owner, form, change) -> None:
