from unittest.mock import MagicMock, patch

from django.contrib.admin.helpers import ACTION_CHECKBOX_NAME
from django.contrib.admin.sites import AdminSite
from django.test import RequestFactory, TestCase
from django.urls import reverse

from codecov_auth.admin import OrgUploadTokenInline, OwnerAdmin, OwnerProfileInline
from codecov_auth.models import OrganizationLevelToken, Owner, Service
<<<<<<< HEAD
from codecov_auth.tests.factories import OrganizationLevelTokenFactory, OwnerFactory
from plan.constants import ENTERPRISE_CLOUD_USER_PLAN_REPRESENTATIONS
=======
from codecov_auth.services.org_level_token_service import OrgLevelTokenService
from codecov_auth.tests.factories import (
    OrganizationLevelTokenFactory,
    OwnerFactory,
    OwnerProfileFactory,
    UserFactory,
)
>>>>>>> fbd52f87


class OwnerAdminTest(TestCase):
    def setUp(self):
        self.staff_user = UserFactory(is_staff=True)
        self.client.force_login(user=self.staff_user)
        admin_site = AdminSite()
        admin_site.register(OrganizationLevelToken)
        self.owner_admin = OwnerAdmin(Owner, admin_site)

    def test_owner_admin_detail_page(self):
        owner = OwnerFactory()
        response = self.client.get(
            reverse(f"admin:codecov_auth_owner_change", args=[owner.pk])
        )
        self.assertEqual(response.status_code, 200)

    def test_owner_admin_impersonate_owner(self):
        owner_to_impersonate = OwnerFactory(service="bitbucket")
        other_owner = OwnerFactory()

        with self.subTest("more than one user selected"):
            response = self.client.post(
                reverse(f"admin:codecov_auth_owner_changelist"),
                {
                    "action": "impersonate_owner",
                    ACTION_CHECKBOX_NAME: [
                        owner_to_impersonate.pk,
                        other_owner.pk,
                    ],
                },
                follow=True,
            )
            self.assertIn(
                "You must impersonate exactly one Owner.", str(response.content)
            )

        with self.subTest("one user selected"):
            response = self.client.post(
                reverse(f"admin:codecov_auth_owner_changelist"),
                {
                    "action": "impersonate_owner",
                    ACTION_CHECKBOX_NAME: [owner_to_impersonate.pk],
                },
            )
            self.assertIn("/bb/", response.url)
            self.assertEqual(
                response.cookies.get("staff_user").value,
                str(owner_to_impersonate.pk),
            )

    @patch("codecov_auth.admin.TaskService.delete_owner")
    def test_delete_queryset(self, delete_mock):
        user_to_delete = OwnerFactory()
        ownerid = user_to_delete.ownerid
        queryset = MagicMock()
        queryset.__iter__.return_value = [user_to_delete]

        self.owner_admin.delete_queryset(MagicMock(), queryset)

        delete_mock.assert_called_once_with(ownerid=ownerid)

    @patch("codecov_auth.admin.TaskService.delete_owner")
    def test_delete_model(self, delete_mock):
        user_to_delete = OwnerFactory()
        ownerid = user_to_delete.ownerid
        self.owner_admin.delete_model(MagicMock(), user_to_delete)
        delete_mock.assert_called_once_with(ownerid=ownerid)

    @patch("codecov_auth.admin.admin.ModelAdmin.get_deleted_objects")
    def test_confirmation_deleted_objects(self, mocked_deleted_objs):

        user_to_delete = OwnerFactory()
        deleted_objs = [
            'Owner: <a href="/admin/codecov_auth/owner/{}/change/">{};</a>'.format(
                user_to_delete.ownerid, user_to_delete
            )
        ]
        mocked_deleted_objs.return_value = deleted_objs, {"owners": 1}, set(), []

        (
            deleted_objects,
            model_count,
            perms_needed,
            protected,
        ) = self.owner_admin.get_deleted_objects([user_to_delete], MagicMock())

        mocked_deleted_objs.assert_called_once()
        assert deleted_objects == ()

    @patch("codecov_auth.admin.admin.ModelAdmin.log_change")
    def test_prev_and_new_values_in_log_entry(self, mocked_super_log_change):
        owner = OwnerFactory(staff=True)
        owner.save()
        owner.staff = False
        form = MagicMock()
        form.changed_data = ["staff"]
        self.owner_admin.save_model(
            request=MagicMock, new_obj=owner, form=form, change=True
        )
        assert owner.changed_fields["staff"] == "prev value: True, new value: False"

        message = []
        message.append({"changed": {"fields": ["staff"]}})
        self.owner_admin.log_change(MagicMock, owner, message)
        assert mocked_super_log_change.called_once()
        assert message == [
            {"changed": {"fields": ["staff"]}},
            {"staff": "prev value: True, new value: False"},
        ]

    def test_inline_orgwide_tokens_display(self):
        owner = OwnerFactory()
        request_url = reverse(f"admin:codecov_auth_owner_change", args=[owner.ownerid])
        request = RequestFactory().get(request_url)
        request.user = self.staff_user
        inlines = self.owner_admin.get_inline_instances(request, owner)
        # Orgs in enterprise cloud have a token created automagically
        assert isinstance(inlines[0], OrgUploadTokenInline)

    def test_inline_orgwide_permissions(self):
        owner_in_cloud_plan = OwnerFactory(plan="users-enterprisey")
        org_token = OrganizationLevelTokenFactory(owner=owner_in_cloud_plan)
        owner_in_cloud_plan.save()
        org_token.save()
        request_url = reverse(
            f"admin:codecov_auth_owner_change", args=[owner_in_cloud_plan.ownerid]
        )
        request = RequestFactory().get(request_url)
        request.user = self.staff_user
        inlines = self.owner_admin.get_inline_instances(request, owner_in_cloud_plan)
        inline_instance = inlines[0]
        assert (
            inline_instance.has_add_permission(request, owner_in_cloud_plan) == False
        )  # Should be false because it already has a token
        assert (
            inline_instance.has_delete_permission(request, owner_in_cloud_plan) == True
        )
        assert (
            inline_instance.has_change_permission(request, owner_in_cloud_plan) == False
        )

    def test_inline_orgwide_add_token_permission_no_token_and_user_in_enterprise_cloud_plan(
        self,
    ):
        owner = OwnerFactory()
        assert owner.plan not in ENTERPRISE_CLOUD_USER_PLAN_REPRESENTATIONS
        assert OrganizationLevelToken.objects.filter(owner=owner).count() == 0
        request_url = reverse(f"admin:codecov_auth_owner_change", args=[owner.ownerid])
        request = RequestFactory().get(request_url)
        request.user = self.staff_user
        inlines = self.owner_admin.get_inline_instances(request, owner)
        inline_instance = inlines[0]
        assert inline_instance.has_add_permission(request, owner) == True

    def test_inline_orgwide_add_token_permission_no_token_user_not_in_enterprise_cloud_plan(
        self,
    ):
        owner_in_cloud_plan = OwnerFactory(plan="users-enterprisey")
        assert (
            OrganizationLevelToken.objects.filter(owner=owner_in_cloud_plan).count()
            == 0
        )
        request_url = reverse(
            f"admin:codecov_auth_owner_change", args=[owner_in_cloud_plan.ownerid]
        )
        request = RequestFactory().get(request_url)
        request.user = self.staff_user
        inlines = self.owner_admin.get_inline_instances(request, owner_in_cloud_plan)
        inline_instance = inlines[0]
        assert inline_instance.has_add_permission(request, owner_in_cloud_plan) == True

    def test_inline_owner_profile_display(self):
        owner = OwnerFactory()
        request_url = reverse(f"admin:codecov_auth_owner_change", args=[owner.ownerid])
        request = RequestFactory().get(request_url)
        request.user = self.staff_user
        inlines = self.owner_admin.get_inline_instances(request, owner)
        assert isinstance(inlines[1], OwnerProfileInline)

    def test_inline_owner_profile_permissions(self):
        owner = OwnerFactory(name="test-owner", service="github")
        owner.save()
        request_url = reverse(f"admin:codecov_auth_owner_change", args=[owner.ownerid])
        request = RequestFactory().get(request_url)
        request.user = self.staff_user
        inlines = self.owner_admin.get_inline_instances(request, owner)
        inline_instance = inlines[1]
        assert inline_instance.has_delete_permission(request, owner) == False
        assert inline_instance.has_change_permission(request, owner) == True

    @patch(
        "codecov_auth.services.org_level_token_service.OrgLevelTokenService.refresh_token"
    )
    def test_org_token_refresh_request_calls_service_to_refresh_token(
        self, mock_refresh
    ):
        owner_in_cloud_plan = OwnerFactory(plan="users-enterprisey")
        org_token = OrganizationLevelTokenFactory(owner=owner_in_cloud_plan)
        owner_in_cloud_plan.save()
        org_token.save()
        request_url = reverse(
            f"admin:codecov_auth_owner_change", args=[owner_in_cloud_plan.ownerid]
        )
        fake_data = {
            "staff": ["true"],
            "plan": ["users-enterprisem"],
            "plan_provider": [""],
            "plan_user_count": ["5"],
            "plan_activated_users": [""],
            "integration_id": [""],
            "bot": [""],
            "stripe_customer_id": [""],
            "stripe_subscription_id": [""],
            "organizations": [""],
            "organization_tokens-TOTAL_FORMS": ["1"],
            "organization_tokens-INITIAL_FORMS": ["0"],
            "organization_tokens-MIN_NUM_FORMS": ["0"],
            "organization_tokens-MAX_NUM_FORMS": ["1"],
            "organization_tokens-0-id": [str(org_token.id)],
            "organization_tokens-0-owner": [owner_in_cloud_plan.ownerid],
            "organization_tokens-0-valid_until_0": ["2023-08-08"],
            "organization_tokens-0-valid_until_1": ["17:01:14"],
            "organization_tokens-0-token_type": ["upload"],
            "organization_tokens-0-REFRESH": "on",
            "_continue": ["Save and continue editing"],
        }
        response = self.client.post(request_url, data=fake_data)
        assert mock_refresh.called_with(str(org_token.id))

    @patch(
        "codecov_auth.services.org_level_token_service.OrgLevelTokenService.refresh_token"
    )
    def test_org_token_request_doesnt_call_service_to_refresh_token(self, mock_refresh):
        owner_in_cloud_plan = OwnerFactory(plan="users-enterprisey")
        org_token = OrganizationLevelTokenFactory(owner=owner_in_cloud_plan)
        owner_in_cloud_plan.save()
        org_token.save()
        request_url = reverse(
            f"admin:codecov_auth_owner_change", args=[owner_in_cloud_plan.ownerid]
        )
        fake_data = {
            "staff": ["true"],
            "plan": ["users-enterprisem"],
            "plan_provider": [""],
            "plan_user_count": ["5"],
            "plan_activated_users": [""],
            "integration_id": [""],
            "bot": [""],
            "stripe_customer_id": [""],
            "stripe_subscription_id": [""],
            "organizations": [""],
            "organization_tokens-TOTAL_FORMS": ["1"],
            "organization_tokens-INITIAL_FORMS": ["0"],
            "organization_tokens-MIN_NUM_FORMS": ["0"],
            "organization_tokens-MAX_NUM_FORMS": ["1"],
            "organization_tokens-0-id": [str(org_token.id)],
            "organization_tokens-0-owner": [owner_in_cloud_plan.ownerid],
            "organization_tokens-0-valid_until_0": ["2023-08-08"],
            "organization_tokens-0-valid_until_1": ["17:01:14"],
            "organization_tokens-0-token_type": ["upload"],
            "_continue": ["Save and continue editing"],
        }
        response = self.client.post(request_url, data=fake_data)
        assert mock_refresh.not_called()<|MERGE_RESOLUTION|>--- conflicted
+++ resolved
@@ -6,19 +6,9 @@
 from django.urls import reverse
 
 from codecov_auth.admin import OrgUploadTokenInline, OwnerAdmin, OwnerProfileInline
-from codecov_auth.models import OrganizationLevelToken, Owner, Service
-<<<<<<< HEAD
-from codecov_auth.tests.factories import OrganizationLevelTokenFactory, OwnerFactory
+from codecov_auth.models import OrganizationLevelToken, Owner
+from codecov_auth.tests.factories import OrganizationLevelTokenFactory, OwnerFactory, UserFactory
 from plan.constants import ENTERPRISE_CLOUD_USER_PLAN_REPRESENTATIONS
-=======
-from codecov_auth.services.org_level_token_service import OrgLevelTokenService
-from codecov_auth.tests.factories import (
-    OrganizationLevelTokenFactory,
-    OwnerFactory,
-    OwnerProfileFactory,
-    UserFactory,
-)
->>>>>>> fbd52f87
 
 
 class OwnerAdminTest(TestCase):
@@ -31,9 +21,7 @@
 
     def test_owner_admin_detail_page(self):
         owner = OwnerFactory()
-        response = self.client.get(
-            reverse(f"admin:codecov_auth_owner_change", args=[owner.pk])
-        )
+        response = self.client.get(reverse(f"admin:codecov_auth_owner_change", args=[owner.pk]))
         self.assertEqual(response.status_code, 200)
 
     def test_owner_admin_impersonate_owner(self):
@@ -52,9 +40,7 @@
                 },
                 follow=True,
             )
-            self.assertIn(
-                "You must impersonate exactly one Owner.", str(response.content)
-            )
+            self.assertIn("You must impersonate exactly one Owner.", str(response.content))
 
         with self.subTest("one user selected"):
             response = self.client.post(
@@ -116,9 +102,7 @@
         owner.staff = False
         form = MagicMock()
         form.changed_data = ["staff"]
-        self.owner_admin.save_model(
-            request=MagicMock, new_obj=owner, form=form, change=True
-        )
+        self.owner_admin.save_model(request=MagicMock, new_obj=owner, form=form, change=True)
         assert owner.changed_fields["staff"] == "prev value: True, new value: False"
 
         message = []
@@ -144,9 +128,7 @@
         org_token = OrganizationLevelTokenFactory(owner=owner_in_cloud_plan)
         owner_in_cloud_plan.save()
         org_token.save()
-        request_url = reverse(
-            f"admin:codecov_auth_owner_change", args=[owner_in_cloud_plan.ownerid]
-        )
+        request_url = reverse(f"admin:codecov_auth_owner_change", args=[owner_in_cloud_plan.ownerid])
         request = RequestFactory().get(request_url)
         request.user = self.staff_user
         inlines = self.owner_admin.get_inline_instances(request, owner_in_cloud_plan)
@@ -154,12 +136,8 @@
         assert (
             inline_instance.has_add_permission(request, owner_in_cloud_plan) == False
         )  # Should be false because it already has a token
-        assert (
-            inline_instance.has_delete_permission(request, owner_in_cloud_plan) == True
-        )
-        assert (
-            inline_instance.has_change_permission(request, owner_in_cloud_plan) == False
-        )
+        assert inline_instance.has_delete_permission(request, owner_in_cloud_plan) == True
+        assert inline_instance.has_change_permission(request, owner_in_cloud_plan) == False
 
     def test_inline_orgwide_add_token_permission_no_token_and_user_in_enterprise_cloud_plan(
         self,
@@ -178,13 +156,8 @@
         self,
     ):
         owner_in_cloud_plan = OwnerFactory(plan="users-enterprisey")
-        assert (
-            OrganizationLevelToken.objects.filter(owner=owner_in_cloud_plan).count()
-            == 0
-        )
-        request_url = reverse(
-            f"admin:codecov_auth_owner_change", args=[owner_in_cloud_plan.ownerid]
-        )
+        assert OrganizationLevelToken.objects.filter(owner=owner_in_cloud_plan).count() == 0
+        request_url = reverse(f"admin:codecov_auth_owner_change", args=[owner_in_cloud_plan.ownerid])
         request = RequestFactory().get(request_url)
         request.user = self.staff_user
         inlines = self.owner_admin.get_inline_instances(request, owner_in_cloud_plan)
@@ -210,19 +183,13 @@
         assert inline_instance.has_delete_permission(request, owner) == False
         assert inline_instance.has_change_permission(request, owner) == True
 
-    @patch(
-        "codecov_auth.services.org_level_token_service.OrgLevelTokenService.refresh_token"
-    )
-    def test_org_token_refresh_request_calls_service_to_refresh_token(
-        self, mock_refresh
-    ):
+    @patch("codecov_auth.services.org_level_token_service.OrgLevelTokenService.refresh_token")
+    def test_org_token_refresh_request_calls_service_to_refresh_token(self, mock_refresh):
         owner_in_cloud_plan = OwnerFactory(plan="users-enterprisey")
         org_token = OrganizationLevelTokenFactory(owner=owner_in_cloud_plan)
         owner_in_cloud_plan.save()
         org_token.save()
-        request_url = reverse(
-            f"admin:codecov_auth_owner_change", args=[owner_in_cloud_plan.ownerid]
-        )
+        request_url = reverse(f"admin:codecov_auth_owner_change", args=[owner_in_cloud_plan.ownerid])
         fake_data = {
             "staff": ["true"],
             "plan": ["users-enterprisem"],
@@ -249,17 +216,13 @@
         response = self.client.post(request_url, data=fake_data)
         assert mock_refresh.called_with(str(org_token.id))
 
-    @patch(
-        "codecov_auth.services.org_level_token_service.OrgLevelTokenService.refresh_token"
-    )
+    @patch("codecov_auth.services.org_level_token_service.OrgLevelTokenService.refresh_token")
     def test_org_token_request_doesnt_call_service_to_refresh_token(self, mock_refresh):
         owner_in_cloud_plan = OwnerFactory(plan="users-enterprisey")
         org_token = OrganizationLevelTokenFactory(owner=owner_in_cloud_plan)
         owner_in_cloud_plan.save()
         org_token.save()
-        request_url = reverse(
-            f"admin:codecov_auth_owner_change", args=[owner_in_cloud_plan.ownerid]
-        )
+        request_url = reverse(f"admin:codecov_auth_owner_change", args=[owner_in_cloud_plan.ownerid])
         fake_data = {
             "staff": ["true"],
             "plan": ["users-enterprisem"],
