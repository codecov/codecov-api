--- conflicted
+++ resolved
@@ -1,28 +1,20 @@
-<<<<<<< HEAD
-=======
 from unittest.mock import MagicMock, patch
 
->>>>>>> 7e3e2505
 from django.contrib.admin.sites import AdminSite
 from django.test import TestCase
 
 from codecov_auth.tests.factories import OwnerFactory
 from core.admin import RepositoryAdmin
 from core.models import Repository
-<<<<<<< HEAD
-=======
 from core.tests.factories import RepositoryFactory
->>>>>>> 7e3e2505
+
 
 
 class AdminTest(TestCase):
     def setUp(self):
         self.user = OwnerFactory()
-<<<<<<< HEAD
-        self.owner_admin = RepositoryAdmin(Repository, AdminSite)
-=======
         self.repo_admin = RepositoryAdmin(Repository, AdminSite)
->>>>>>> 7e3e2505
+
 
     def test_staff_can_access_admin(self):
         self.user.staff = True
@@ -37,12 +29,12 @@
         response = self.client.get("/admin/")
         self.assertEqual(response.status_code, 302)
 
-<<<<<<< HEAD
+
     def test_readonly_fields(self):
-        readonly_fields = self.owner_admin.get_readonly_fields(request=None)
+        readonly_fields = self.repo_admin.get_readonly_fields(request=None)
         assert "bot" not in readonly_fields
         assert "using_integration" not in readonly_fields
-=======
+
     @patch("core.admin.admin.ModelAdmin.log_change")
     def test_prev_and_new_values_in_log_entry(self, mocked_super_log_change):
         repo = RepositoryFactory(using_integration=True)
@@ -66,4 +58,4 @@
             {"changed": {"fields": ["using_integration"]}},
             {"using_integration": "prev value: True, new value: False"},
         ]
->>>>>>> 7e3e2505
+        