--- conflicted
+++ resolved
@@ -72,29 +72,6 @@
     )
     fields = readonly_fields + ("bot", "using_integration")
 
-<<<<<<< HEAD
-    def save_model(self, request, new_repo, form, change) -> None:
-        if change:
-            old_repo = Repository.objects.get(repoid=new_repo.repoid)
-            new_repo.changed_fields = dict()
-
-            for changed_field in form.changed_data:
-                prev_value = getattr(old_repo, changed_field)
-                new_value = getattr(new_repo, changed_field)
-                new_repo.changed_fields[
-                    changed_field
-                ] = f"prev value: {prev_value}, new value: {new_value}"
-
-        return super().save_model(request, new_repo, form, change)
-
-    def log_change(self, request, object, message):
-        message.append(object.changed_fields)
-        return super().log_change(request, object, message)
-=======
-    def get_readonly_fields(self, request, obj=None):
-        return self.fields
->>>>>>> b1ca7060
-
     def has_delete_permission(self, request, obj=None):
         return False
 
