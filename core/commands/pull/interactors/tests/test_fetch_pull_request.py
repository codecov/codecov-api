<<<<<<< HEAD
=======
import asyncio
from datetime import datetime, timezone
from unittest.mock import patch

import pytest
from asgiref.sync import async_to_sync
from django.contrib.auth.models import AnonymousUser
>>>>>>> fc639777
from django.test import TransactionTestCase
from freezegun import freeze_time

from core.tests.factories import OwnerFactory, PullFactory, RepositoryFactory

from ..fetch_pull_request import FetchPullRequestInteractor


class FetchPullRequestInteractorTest(TransactionTestCase):
    def setUp(self):
        self.org = OwnerFactory()
        self.repo = RepositoryFactory(author=self.org, private=False)
        self.pr = PullFactory(repository_id=self.repo.repoid)

    # helper to execute the interactor
    def execute(self, owner, *args):
        service = owner.service if owner else "github"
        return FetchPullRequestInteractor(owner, service).execute(*args)

    async def test_fetch_when_pull_request_doesnt_exist(self):
        pr = await self.execute(None, self.repo, -12)
        assert pr is None

    async def test_fetch_pull_request(self):
        pr = await self.execute(None, self.repo, self.pr.pullid)
        assert pr == self.pr


# Not part of the class because TransactionTestCase cannot be parametrized
@freeze_time("2024-07-01 12:00:00")
@pytest.mark.parametrize(
    "pr_state, updatestamp, expected",
    [
        pytest.param(
            "open", "2024-07-01 11:50:00", False, id="pr_open_recently_updated"
        ),
        pytest.param("merged", "2024-07-01 01:00:00", False, id="pr_merged"),
        pytest.param(
            "closed", "2024-07-01 11:50:00", False, id="pr_closed_recently_updated"
        ),
        pytest.param(
            "open", "2024-07-01 01:00:00", True, id="pr_open_not_recently_updated"
        ),
    ],
)
def test_fetch_pull_should_sync(pr_state, updatestamp, expected, db):
    repo = RepositoryFactory(private=False)
    pr = PullFactory(repository_id=repo.repoid, state=pr_state)
    repo.save()
    pr.save()  # This will change the updatestamp, so we need to set it again
    pr.updatestamp = datetime.fromisoformat(updatestamp).replace(tzinfo=None)
    should_sync = FetchPullRequestInteractor(
        repo.author, repo.service
    )._should_sync_pull(pr)
    assert pr.updatestamp == datetime.fromisoformat(updatestamp).replace(tzinfo=None)
    assert should_sync == expected<|MERGE_RESOLUTION|>--- conflicted
+++ resolved
@@ -1,5 +1,3 @@
-<<<<<<< HEAD
-=======
 import asyncio
 from datetime import datetime, timezone
 from unittest.mock import patch
@@ -7,7 +5,6 @@
 import pytest
 from asgiref.sync import async_to_sync
 from django.contrib.auth.models import AnonymousUser
->>>>>>> fc639777
 from django.test import TransactionTestCase
 from freezegun import freeze_time
 
