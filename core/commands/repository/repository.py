<<<<<<< HEAD
import uuid
=======
from typing import Optional
>>>>>>> 56dbd5d8

from codecov.commands.base import BaseCommand
from codecov_auth.models import Owner
from core.models import Repository
from timeseries.models import MeasurementName

from .interactors.activate_measurements import ActivateMeasurementsInteractor
from .interactors.encode_secret_string import EncodeSecretStringInteractor
from .interactors.fetch_repository import FetchRepositoryInteractor
from .interactors.get_repository_token import GetRepositoryTokenInteractor
from .interactors.get_upload_token import GetUploadTokenInteractor
from .interactors.regenerate_repository_token import RegenerateRepositoryTokenInteractor
<<<<<<< HEAD
from .interactors.regenerate_repository_upload_token import (
    RegenerateRepositoryUploadTokenInteractor,
)
=======
from .interactors.update_repository import UpdateRepositoryInteractor
>>>>>>> 56dbd5d8


class RepositoryCommands(BaseCommand):
    def fetch_repository(self, owner, name):
        return self.get_interactor(FetchRepositoryInteractor).execute(owner, name)

<<<<<<< HEAD
    def regenerate_repository_upload_token(
        self,
        repo_name: str,
        owner_username: str,
    ) -> uuid:
        return self.get_interactor(RegenerateRepositoryUploadTokenInteractor).execute(
            repo_name, owner_username
=======
    def update_repository(
        self,
        repo_name: str,
        owner: Owner,
        default_branch: Optional[str],
        activated: Optional[bool],
    ):
        return self.get_interactor(UpdateRepositoryInteractor).execute(
            repo_name, owner, default_branch, activated
>>>>>>> 56dbd5d8
        )

    def get_upload_token(self, repository):
        return self.get_interactor(GetUploadTokenInteractor).execute(repository)

    def get_repository_token(self, repository, token_type):
        return self.get_interactor(GetRepositoryTokenInteractor).execute(
            repository, token_type
        )

    def regenerate_repository_token(
        self, repo_name: str, owner_username: str, token_type: str
    ):
        return self.get_interactor(RegenerateRepositoryTokenInteractor).execute(
            repo_name, owner_username, token_type
        )

    def activate_measurements(
        self, repo_name: str, owner_name: str, measurement_type: MeasurementName
    ):
        return self.get_interactor(ActivateMeasurementsInteractor).execute(
            repo_name, owner_name, measurement_type
        )

    def encode_secret_string(self, owner: Owner, repo: Repository, value: str):
        return self.get_interactor(EncodeSecretStringInteractor).execute(
            owner, repo, value
        )<|MERGE_RESOLUTION|>--- conflicted
+++ resolved
@@ -1,8 +1,5 @@
-<<<<<<< HEAD
 import uuid
-=======
 from typing import Optional
->>>>>>> 56dbd5d8
 
 from codecov.commands.base import BaseCommand
 from codecov_auth.models import Owner
@@ -15,20 +12,16 @@
 from .interactors.get_repository_token import GetRepositoryTokenInteractor
 from .interactors.get_upload_token import GetUploadTokenInteractor
 from .interactors.regenerate_repository_token import RegenerateRepositoryTokenInteractor
-<<<<<<< HEAD
 from .interactors.regenerate_repository_upload_token import (
     RegenerateRepositoryUploadTokenInteractor,
 )
-=======
 from .interactors.update_repository import UpdateRepositoryInteractor
->>>>>>> 56dbd5d8
 
 
 class RepositoryCommands(BaseCommand):
     def fetch_repository(self, owner, name):
         return self.get_interactor(FetchRepositoryInteractor).execute(owner, name)
 
-<<<<<<< HEAD
     def regenerate_repository_upload_token(
         self,
         repo_name: str,
@@ -36,7 +29,7 @@
     ) -> uuid:
         return self.get_interactor(RegenerateRepositoryUploadTokenInteractor).execute(
             repo_name, owner_username
-=======
+
     def update_repository(
         self,
         repo_name: str,
@@ -46,7 +39,6 @@
     ):
         return self.get_interactor(UpdateRepositoryInteractor).execute(
             repo_name, owner, default_branch, activated
->>>>>>> 56dbd5d8
         )
 
     def get_upload_token(self, repository):
