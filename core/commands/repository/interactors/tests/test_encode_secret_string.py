--- conflicted
+++ resolved
@@ -33,8 +33,4 @@
 
     def test_user_is_not_authenticated(self):
         with pytest.raises(Unauthenticated):
-<<<<<<< HEAD
-            self.execute(None, repo=None, value="test")
-=======
-            self.execute(None, repo_name=None, value="test")
->>>>>>> 8ab87fde
+            self.execute(None, repo_name=None, value="test")