import logging
from datetime import datetime
from typing import List, Optional

import shared.rate_limits as rate_limits
import yaml
<<<<<<< HEAD
from ariadne import ObjectType, UnionType, convert_kwargs_to_snake_case
from django.conf import settings
=======
from ariadne import ObjectType, UnionType
>>>>>>> c5b5a8f8
from graphql.type.definition import GraphQLResolveInfo

from codecov.db import sync_to_async
from codecov_auth.models import SERVICE_GITHUB, SERVICE_GITHUB_ENTERPRISE
from core.models import Branch, Repository
from graphql_api.actions.commits import repo_commits
from graphql_api.dataloader.commit import CommitLoader
from graphql_api.dataloader.owner import OwnerLoader
from graphql_api.helpers.connection import (
    queryset_to_connection,
)
from graphql_api.types.coverage_analytics.coverage_analytics import (
    CoverageAnalyticsProps,
)
from graphql_api.types.enums import OrderingDirection
from graphql_api.types.errors.errors import NotFoundError, OwnerNotActivatedError
from services.profiling import CriticalFile, ProfilingSummary
from services.redis_configuration import get_redis_connection

TOKEN_UNAVAILABLE = "Token Unavailable. Please contact your admin."

log = logging.getLogger(__name__)

repository_bindable = ObjectType("Repository")

repository_bindable.set_alias("updatedAt", "updatestamp")

# latest_commit_at and coverage have their NULL value defaulted to -1/an old date
# so the NULL would end up last in the queryset as we do not have control over
# the order_by call. The true value of is under true_*; which would actually contain NULL
# see with_cache_latest_commit_at() from core/managers.py
repository_bindable.set_alias("latestCommitAt", "true_latest_commit_at")


@repository_bindable.field("oldestCommitAt")
def resolve_oldest_commit_at(
    repository: Repository, info: GraphQLResolveInfo
) -> Optional[datetime]:
    if hasattr(repository, "oldest_commit_at"):
        return repository.oldest_commit_at
    else:
        return None


@repository_bindable.field("branch")
def resolve_branch(
    repository: Repository, info: GraphQLResolveInfo, name: str
) -> Branch:
    command = info.context["executor"].get_command("branch")
    return command.fetch_branch(repository, name)


@repository_bindable.field("author")
def resolve_author(repository: Repository, info: GraphQLResolveInfo):
    return OwnerLoader.loader(info).load(repository.author_id)


@repository_bindable.field("commit")
def resolve_commit(repository: Repository, info: GraphQLResolveInfo, id):
    loader = CommitLoader.loader(info, repository.pk)
    return loader.load(id)


@repository_bindable.field("uploadToken")
def resolve_upload_token(repository: Repository, info: GraphQLResolveInfo):
    should_hide_tokens = settings.HIDE_ALL_CODECOV_TOKENS

    current_owner = info.context["request"].current_owner
    is_current_user_admin = current_owner.is_admin(repository.author)

    if should_hide_tokens and not is_current_user_admin:
        return TOKEN_UNAVAILABLE
    command = info.context["executor"].get_command("repository")
    return command.get_upload_token(repository)


@repository_bindable.field("pull")
def resolve_pull(repository: Repository, info: GraphQLResolveInfo, id):
    command = info.context["executor"].get_command("pull")
    return command.fetch_pull_request(repository, id)


@repository_bindable.field("pulls")
async def resolve_pulls(
    repository: Repository,
    info: GraphQLResolveInfo,
    filters=None,
    ordering_direction=OrderingDirection.DESC,
    **kwargs,
):
    command = info.context["executor"].get_command("pull")
    queryset = await command.fetch_pull_requests(repository, filters)
    return await queryset_to_connection(
        queryset,
        ordering=("pullid",),
        ordering_direction=ordering_direction,
        **kwargs,
    )


@repository_bindable.field("commits")
async def resolve_commits(
    repository: Repository, info: GraphQLResolveInfo, filters=None, **kwargs
):
    queryset = await sync_to_async(repo_commits)(repository, filters)
    connection = await queryset_to_connection(
        queryset,
        ordering=("timestamp",),
        ordering_direction=OrderingDirection.DESC,
        **kwargs,
    )

    for edge in connection.edges:
        commit = edge["node"]
        # cache all resulting commits in dataloader
        loader = CommitLoader.loader(info, repository.repoid)
        loader.cache(commit)

    return connection


@repository_bindable.field("branches")
async def resolve_branches(
    repository: Repository, info: GraphQLResolveInfo, filters=None, **kwargs
):
    command = info.context["executor"].get_command("branch")
    queryset = await command.fetch_branches(repository, filters)
    return await queryset_to_connection(
        queryset,
        ordering=("updatestamp",),
        ordering_direction=OrderingDirection.DESC,
        **kwargs,
    )


@repository_bindable.field("defaultBranch")
def resolve_default_branch(repository: Repository, info: GraphQLResolveInfo):
    return repository.branch


@repository_bindable.field("profilingToken")
def resolve_profiling_token(repository: Repository, info: GraphQLResolveInfo):
    command = info.context["executor"].get_command("repository")
    return command.get_repository_token(repository, token_type="profiling")


@repository_bindable.field("staticAnalysisToken")
def resolve_static_analysis_token(repository: Repository, info: GraphQLResolveInfo):
    command = info.context["executor"].get_command("repository")
    return command.get_repository_token(repository, token_type="static_analysis")


@repository_bindable.field("criticalFiles")
@sync_to_async
def resolve_critical_files(
    repository: Repository, info: GraphQLResolveInfo
) -> List[CriticalFile]:
    """
    The current critical files for this repository - not tied to any
    particular commit or branch.  Based on the most recently received
    profiling data.

    See the `commit.criticalFiles` resolver for commit-specific files.
    """
    profiling_summary = ProfilingSummary(repository)
    return profiling_summary.critical_files


@repository_bindable.field("graphToken")
def resolve_graph_token(repository: Repository, info: GraphQLResolveInfo):
    return repository.image_token


@repository_bindable.field("yaml")
def resolve_repo_yaml(repository: Repository, info: GraphQLResolveInfo):
    if repository.yaml is None:
        return None
    return yaml.dump(repository.yaml)


@repository_bindable.field("bot")
@sync_to_async
def resolve_repo_bot(repository: Repository, info: GraphQLResolveInfo):
    return repository.bot


@repository_bindable.field("active")
def resolve_active(repository: Repository, info: GraphQLResolveInfo) -> bool:
    return repository.active or False


@repository_bindable.field("isATSConfigured")
def resolve_is_ats_configured(repository: Repository, info: GraphQLResolveInfo) -> bool:
    if not repository.yaml or "flag_management" not in repository.yaml:
        return False

    # See https://docs.codecov.com/docs/getting-started-with-ats-github-actions on configuring
    # flags. To use Automated Test Selection, a flag is required with Carryforward mode "labels".
    individual_flags = repository.yaml["flag_management"].get("individual_flags", {})
    return individual_flags.get("carryforward_mode") == "labels"


@repository_bindable.field("repositoryConfig")
def resolve_repository_config(repository: Repository, info: GraphQLResolveInfo):
    return repository


@repository_bindable.field("primaryLanguage")
def resolve_language(repository: Repository, info: GraphQLResolveInfo) -> str:
    return repository.language


@repository_bindable.field("languages")
def resolve_languages(repository: Repository, info: GraphQLResolveInfo) -> List[str]:
    return repository.languages


@repository_bindable.field("bundleAnalysisEnabled")
def resolve_bundle_analysis_enabled(
    repository: Repository, info: GraphQLResolveInfo
) -> Optional[bool]:
    return repository.bundle_analysis_enabled


@repository_bindable.field("testAnalyticsEnabled")
def resolve_test_analytics_enabled(
    repository: Repository, info: GraphQLResolveInfo
) -> Optional[bool]:
    return repository.test_analytics_enabled


@repository_bindable.field("coverageEnabled")
def resolve_coverage_enabled(
    repository: Repository, info: GraphQLResolveInfo
) -> Optional[bool]:
    return repository.coverage_enabled


repository_result_bindable = UnionType("RepositoryResult")


@repository_result_bindable.type_resolver
def resolve_repository_result_type(obj, *_):
    if isinstance(obj, Repository):
        return "Repository"
    elif isinstance(obj, OwnerNotActivatedError):
        return "OwnerNotActivatedError"
    elif isinstance(obj, NotFoundError):
        return "NotFoundError"


@repository_bindable.field("isFirstPullRequest")
@sync_to_async
def resolve_is_first_pull_request(repository: Repository, info) -> bool:
    has_one_pr = repository.pull_requests.count() == 1

    if has_one_pr:
        first_pr = repository.pull_requests.first()
        return not first_pr.compared_to

    return False


@repository_bindable.field("isGithubRateLimited")
@sync_to_async
def resolve_is_github_rate_limited(repository: Repository, info) -> bool | None:
    if (
        repository.service != SERVICE_GITHUB
        and repository.service != SERVICE_GITHUB_ENTERPRISE
    ):
        return False
    repo_owner = repository.author
    try:
        redis_connection = get_redis_connection()
        rate_limit_redis_key = rate_limits.determine_entity_redis_key(
            owner=repo_owner, repository=repository
        )
        return rate_limits.determine_if_entity_is_rate_limited(
            redis_connection, rate_limit_redis_key
        )
    except Exception:
        log.warning(
            "Error when checking rate limit",
            extra=dict(repo_id=repository.repoid, has_owner=bool(repo_owner)),
        )
        return None


@repository_bindable.field("coverageAnalytics")
def resolve_coverage_analytics(
    repository: Repository,
    info: GraphQLResolveInfo,
) -> CoverageAnalyticsProps:
    return CoverageAnalyticsProps(
        repository=repository,
    )


@repository_bindable.field("testAnalytics")
def resolve_test_analytics(
    repository: Repository,
    info: GraphQLResolveInfo,
) -> Repository:
    """
    resolve_test_analytics defines the data that will get passed to the testAnalytics resolvers
    """
    return repository<|MERGE_RESOLUTION|>--- conflicted
+++ resolved
@@ -4,12 +4,8 @@
 
 import shared.rate_limits as rate_limits
 import yaml
-<<<<<<< HEAD
-from ariadne import ObjectType, UnionType, convert_kwargs_to_snake_case
+from ariadne import ObjectType, UnionType
 from django.conf import settings
-=======
-from ariadne import ObjectType, UnionType
->>>>>>> c5b5a8f8
 from graphql.type.definition import GraphQLResolveInfo
 
 from codecov.db import sync_to_async
