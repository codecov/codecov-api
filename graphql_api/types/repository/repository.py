import logging
<<<<<<< HEAD
from datetime import datetime, timedelta
from typing import List, Optional
=======
from datetime import datetime
from typing import List, Mapping, Optional
>>>>>>> af3e62fc

import shared.rate_limits as rate_limits
import yaml
from ariadne import ObjectType, UnionType, convert_kwargs_to_snake_case
from graphql.type.definition import GraphQLResolveInfo

from codecov.db import sync_to_async
from codecov_auth.models import SERVICE_GITHUB, SERVICE_GITHUB_ENTERPRISE
from core.models import Branch, Repository
from graphql_api.actions.commits import repo_commits
from graphql_api.dataloader.commit import CommitLoader
from graphql_api.dataloader.owner import OwnerLoader
from graphql_api.helpers.connection import (
    queryset_to_connection,
)
from graphql_api.types.coverage_analytics.coverage_analytics import (
    CoverageAnalyticsProps,
)
from graphql_api.types.enums import OrderingDirection
from graphql_api.types.errors.errors import NotFoundError, OwnerNotActivatedError
from services.profiling import CriticalFile, ProfilingSummary
from services.redis_configuration import get_redis_connection
<<<<<<< HEAD
from utils.test_results import (
    GENERATE_TEST_RESULT_PARAM,
    generate_test_results,
)
=======
from timeseries.models import Dataset, Interval, MeasurementName
>>>>>>> af3e62fc

log = logging.getLogger(__name__)

repository_bindable = ObjectType("Repository")

repository_bindable.set_alias("updatedAt", "updatestamp")

# latest_commit_at and coverage have their NULL value defaulted to -1/an old date
# so the NULL would end up last in the queryset as we do not have control over
# the order_by call. The true value of is under true_*; which would actually contain NULL
# see with_cache_latest_commit_at() from core/managers.py
repository_bindable.set_alias("latestCommitAt", "true_latest_commit_at")


@repository_bindable.field("oldestCommitAt")
def resolve_oldest_commit_at(
    repository: Repository, info: GraphQLResolveInfo
) -> Optional[datetime]:
    if hasattr(repository, "oldest_commit_at"):
        return repository.oldest_commit_at
    else:
        return None


@repository_bindable.field("branch")
def resolve_branch(
    repository: Repository, info: GraphQLResolveInfo, name: str
) -> Branch:
    command = info.context["executor"].get_command("branch")
    return command.fetch_branch(repository, name)


@repository_bindable.field("author")
def resolve_author(repository: Repository, info: GraphQLResolveInfo):
    return OwnerLoader.loader(info).load(repository.author_id)


@repository_bindable.field("commit")
def resolve_commit(repository: Repository, info: GraphQLResolveInfo, id):
    loader = CommitLoader.loader(info, repository.pk)
    return loader.load(id)


@repository_bindable.field("uploadToken")
def resolve_upload_token(repository: Repository, info: GraphQLResolveInfo):
    command = info.context["executor"].get_command("repository")
    return command.get_upload_token(repository)


@repository_bindable.field("pull")
def resolve_pull(repository: Repository, info: GraphQLResolveInfo, id):
    command = info.context["executor"].get_command("pull")
    return command.fetch_pull_request(repository, id)


@repository_bindable.field("pulls")
@convert_kwargs_to_snake_case
async def resolve_pulls(
    repository: Repository,
    info: GraphQLResolveInfo,
    filters=None,
    ordering_direction=OrderingDirection.DESC,
    **kwargs,
):
    command = info.context["executor"].get_command("pull")
    queryset = await command.fetch_pull_requests(repository, filters)
    return await queryset_to_connection(
        queryset,
        ordering=("pullid",),
        ordering_direction=ordering_direction,
        **kwargs,
    )


@repository_bindable.field("commits")
@convert_kwargs_to_snake_case
async def resolve_commits(
    repository: Repository, info: GraphQLResolveInfo, filters=None, **kwargs
):
    queryset = await sync_to_async(repo_commits)(repository, filters)
    connection = await queryset_to_connection(
        queryset,
        ordering=("timestamp",),
        ordering_direction=OrderingDirection.DESC,
        **kwargs,
    )

    for edge in connection.edges:
        commit = edge["node"]
        # cache all resulting commits in dataloader
        loader = CommitLoader.loader(info, repository.repoid)
        loader.cache(commit)

    return connection


@repository_bindable.field("branches")
@convert_kwargs_to_snake_case
async def resolve_branches(
    repository: Repository, info: GraphQLResolveInfo, filters=None, **kwargs
):
    command = info.context["executor"].get_command("branch")
    queryset = await command.fetch_branches(repository, filters)
    return await queryset_to_connection(
        queryset,
        ordering=("updatestamp",),
        ordering_direction=OrderingDirection.DESC,
        **kwargs,
    )


@repository_bindable.field("defaultBranch")
def resolve_default_branch(repository: Repository, info: GraphQLResolveInfo):
    return repository.branch


@repository_bindable.field("profilingToken")
def resolve_profiling_token(repository: Repository, info: GraphQLResolveInfo):
    command = info.context["executor"].get_command("repository")
    return command.get_repository_token(repository, token_type="profiling")


@repository_bindable.field("staticAnalysisToken")
def resolve_static_analysis_token(repository: Repository, info: GraphQLResolveInfo):
    command = info.context["executor"].get_command("repository")
    return command.get_repository_token(repository, token_type="static_analysis")


@repository_bindable.field("criticalFiles")
@sync_to_async
def resolve_critical_files(
    repository: Repository, info: GraphQLResolveInfo
) -> List[CriticalFile]:
    """
    The current critical files for this repository - not tied to any
    particular commit or branch.  Based on the most recently received
    profiling data.

    See the `commit.criticalFiles` resolver for commit-specific files.
    """
    profiling_summary = ProfilingSummary(repository)
    return profiling_summary.critical_files


@repository_bindable.field("graphToken")
def resolve_graph_token(repository: Repository, info: GraphQLResolveInfo):
    return repository.image_token


@repository_bindable.field("yaml")
def resolve_repo_yaml(repository: Repository, info: GraphQLResolveInfo):
    if repository.yaml is None:
        return None
    return yaml.dump(repository.yaml)


@repository_bindable.field("bot")
@sync_to_async
def resolve_repo_bot(repository: Repository, info: GraphQLResolveInfo):
    return repository.bot


@repository_bindable.field("active")
def resolve_active(repository: Repository, info: GraphQLResolveInfo) -> bool:
    return repository.active or False


@repository_bindable.field("isATSConfigured")
def resolve_is_ats_configured(repository: Repository, info: GraphQLResolveInfo) -> bool:
    if not repository.yaml or "flag_management" not in repository.yaml:
        return False

    # See https://docs.codecov.com/docs/getting-started-with-ats-github-actions on configuring
    # flags. To use Automated Test Selection, a flag is required with Carryforward mode "labels".
    individual_flags = repository.yaml["flag_management"].get("individual_flags", {})
    return individual_flags.get("carryforward_mode") == "labels"


@repository_bindable.field("repositoryConfig")
def resolve_repository_config(repository: Repository, info: GraphQLResolveInfo):
    return repository


@repository_bindable.field("primaryLanguage")
def resolve_language(repository: Repository, info: GraphQLResolveInfo) -> str:
    return repository.language


@repository_bindable.field("languages")
def resolve_languages(repository: Repository, info: GraphQLResolveInfo) -> List[str]:
    return repository.languages


@repository_bindable.field("bundleAnalysisEnabled")
def resolve_bundle_analysis_enabled(
    repository: Repository, info: GraphQLResolveInfo
) -> Optional[bool]:
    return repository.bundle_analysis_enabled


@repository_bindable.field("testAnalyticsEnabled")
def resolve_test_analytics_enabled(
    repository: Repository, info: GraphQLResolveInfo
) -> Optional[bool]:
    return repository.test_analytics_enabled


@repository_bindable.field("coverageEnabled")
def resolve_coverage_enabled(
    repository: Repository, info: GraphQLResolveInfo
) -> Optional[bool]:
    return repository.coverage_enabled


repository_result_bindable = UnionType("RepositoryResult")


@repository_result_bindable.type_resolver
def resolve_repository_result_type(obj, *_):
    if isinstance(obj, Repository):
        return "Repository"
    elif isinstance(obj, OwnerNotActivatedError):
        return "OwnerNotActivatedError"
    elif isinstance(obj, NotFoundError):
        return "NotFoundError"


@repository_bindable.field("isFirstPullRequest")
@sync_to_async
def resolve_is_first_pull_request(repository: Repository, info) -> bool:
    has_one_pr = repository.pull_requests.count() == 1

    if has_one_pr:
        first_pr = repository.pull_requests.first()
        return not first_pr.compared_to

    return False


@repository_bindable.field("isGithubRateLimited")
@sync_to_async
def resolve_is_github_rate_limited(repository: Repository, info) -> bool | None:
    if (
        repository.service != SERVICE_GITHUB
        and repository.service != SERVICE_GITHUB_ENTERPRISE
    ):
        return False
    repo_owner = repository.author
    try:
        redis_connection = get_redis_connection()
        rate_limit_redis_key = rate_limits.determine_entity_redis_key(
            owner=repo_owner, repository=repository
        )
        return rate_limits.determine_if_entity_is_rate_limited(
            redis_connection, rate_limit_redis_key
        )
    except Exception:
        log.warning(
            "Error when checking rate limit",
            extra=dict(repo_id=repository.repoid, has_owner=bool(repo_owner)),
        )
        return None


@repository_bindable.field("coverageAnalytics")
def resolve_coverage_analytics(
    repository: Repository,
    info: GraphQLResolveInfo,
) -> CoverageAnalyticsProps:
    return CoverageAnalyticsProps(
        repository=repository,
    )


@repository_bindable.field("testAnalytics")
def resolve_test_analytics(
    repository: Repository,
    info: GraphQLResolveInfo,
) -> Repository:
    """
    resolve_test_analytics defines the data that will get passed to the testAnalytics resolvers
    """
    return repository<|MERGE_RESOLUTION|>--- conflicted
+++ resolved
@@ -1,11 +1,6 @@
 import logging
-<<<<<<< HEAD
-from datetime import datetime, timedelta
+from datetime import datetime
 from typing import List, Optional
-=======
-from datetime import datetime
-from typing import List, Mapping, Optional
->>>>>>> af3e62fc
 
 import shared.rate_limits as rate_limits
 import yaml
@@ -28,14 +23,6 @@
 from graphql_api.types.errors.errors import NotFoundError, OwnerNotActivatedError
 from services.profiling import CriticalFile, ProfilingSummary
 from services.redis_configuration import get_redis_connection
-<<<<<<< HEAD
-from utils.test_results import (
-    GENERATE_TEST_RESULT_PARAM,
-    generate_test_results,
-)
-=======
-from timeseries.models import Dataset, Interval, MeasurementName
->>>>>>> af3e62fc
 
 log = logging.getLogger(__name__)
 
