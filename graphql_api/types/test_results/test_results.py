--- conflicted
+++ resolved
@@ -3,36 +3,14 @@
 from ariadne import ObjectType
 from graphql import GraphQLResolveInfo
 
-<<<<<<< HEAD
 from utils.test_results import TestResultsRow
-=======
-
-class TestDict(TypedDict):
-    name: str
-    updated_at: datetime
-    commits_where_fail: int
-    failure_rate: float
-    avg_duration: float
-    last_duration: float
-    flake_rate: float
-    total_fail_count: int
-    total_skip_count: int
-    total_pass_count: int
-    computed_name: str | None
-
->>>>>>> 8945e375
 
 test_result_bindable = ObjectType("TestResult")
 
 
 @test_result_bindable.field("name")
-<<<<<<< HEAD
 def resolve_name(test: TestResultsRow, _: GraphQLResolveInfo) -> str:
-    return test.name.replace("\x1f", " ")
-=======
-def resolve_name(test: TestDict, _: GraphQLResolveInfo) -> str:
-    return test.get("computed_name") or test["name"].replace("\x1f", " ")
->>>>>>> 8945e375
+    return test.computed_name or test.name.replace("\x1f", " ")
 
 
 @test_result_bindable.field("updatedAt")
