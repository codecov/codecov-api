--- conflicted
+++ resolved
@@ -3,25 +3,7 @@
 from ariadne import ObjectType
 from graphql import GraphQLResolveInfo
 
-<<<<<<< HEAD
 from utils.test_results import TestResultsRow
-=======
-
-class TestDict(TypedDict):
-    name: str
-    updated_at: datetime
-    commits_where_fail: int
-    failure_rate: float
-    avg_duration: float
-    last_duration: float
-    flake_rate: float
-    total_fail_count: int
-    total_flaky_fail_count: int
-    total_skip_count: int
-    total_pass_count: int
-    computed_name: str | None
-
->>>>>>> 3b848082
 
 test_result_bindable = ObjectType("TestResult")
 
