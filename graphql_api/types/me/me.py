from typing import Optional

from ariadne import ObjectType, convert_kwargs_to_snake_case
from graphql import GraphQLResolveInfo

from codecov.db import sync_to_async
<<<<<<< HEAD
from codecov_auth.models import Owner, OwnerProfile
=======
from codecov_auth.models import Owner, OwnerProfile, User
from codecov_auth.views.okta_cloud import OKTA_SIGNED_IN_ACCOUNTS_SESSION_KEY
>>>>>>> fc639777
from graphql_api.actions.owner import (
    get_owner_login_sessions,
    get_user_tokens,
    search_my_owners,
)
from graphql_api.actions.repository import search_repos
from graphql_api.helpers.ariadne import ariadne_load_local_graphql
from graphql_api.helpers.connection import (
    build_connection_graphql,
    queryset_to_connection,
)
from graphql_api.types.enums import OrderingDirection, RepositoryOrdering

me = ariadne_load_local_graphql(__file__, "me.graphql")
me = me + build_connection_graphql("ViewableRepositoryConnection", "Repository")
me = me + build_connection_graphql("MyOrganizationConnection", "Owner")
me = me + build_connection_graphql("SessionConnection", "Session")
me = me + build_connection_graphql("UserTokenConnection", "UserToken")
me_bindable = ObjectType("Me")


@me_bindable.field("user")
def resolve_user(user, _):
    return user


@me_bindable.field("owner")
def resolve_owner(user, _):
    """
    Current user is also an owner in which we can fetch repositories
    """
    return user


@me_bindable.field("viewableRepositories")
@convert_kwargs_to_snake_case
def resolve_viewable_repositories(
    current_user,
    info: GraphQLResolveInfo,
    filters=None,
    ordering=RepositoryOrdering.ID,
    ordering_direction=OrderingDirection.ASC,
    **kwargs,
):
    okta_authenticated_accounts: list[int] = info.context["request"].session.get(
        OKTA_SIGNED_IN_ACCOUNTS_SESSION_KEY, []
    )
    queryset = search_repos(current_user, filters, okta_authenticated_accounts)
    return queryset_to_connection(
        queryset,
        ordering=(ordering, RepositoryOrdering.ID),
        ordering_direction=ordering_direction,
        **kwargs,
    )


@me_bindable.field("myOrganizations")
def resolve_my_organizations(current_user, _, filters=None, **kwargs):
    queryset = search_my_owners(current_user, filters)
    return queryset_to_connection(
        queryset,
        ordering=("ownerid",),
        ordering_direction=OrderingDirection.DESC,
        **kwargs,
    )


@me_bindable.field("sessions")
def resolve_sessions(current_user, _, **kwargs):
    queryset = get_owner_login_sessions(current_user)
    return queryset_to_connection(
        queryset,
        ordering=("sessionid",),
        ordering_direction=OrderingDirection.DESC,
        **kwargs,
    )


@me_bindable.field("tokens")
def resolve_tokens(current_user, _, **kwargs):
    queryset = get_user_tokens(current_user)
    return queryset_to_connection(
        queryset,
        ordering=("created_at",),
        ordering_direction=OrderingDirection.DESC,
        **kwargs,
    )


@me_bindable.field("isSyncingWithGitProvider")
def resolve_is_syncing_with_git_provider(_, info):
    command = info.context["executor"].get_command("owner")
    return command.is_syncing()


@me_bindable.field("trackingMetadata")
def resolve_tracking_data(current_user, _, **kwargs):
    return current_user


@me_bindable.field("termsAgreement")
@sync_to_async
def resolve_terms_agreement(current_owner: Owner, _, **kwargs) -> Optional[bool]:
    if current_owner.user is None:
        return None
    return current_owner.user.terms_agreement


@me_bindable.field("businessEmail")
def resolve_business_email(current_owner: Owner, _, **kwargs) -> Optional[str]:
    return current_owner.business_email


@me_bindable.field("privateAccess")
@sync_to_async
def resolve_private_access(owner: Owner, info) -> bool:
    if owner.private_access is None:
        return False
    return owner.private_access


tracking_metadata_bindable = ObjectType("trackingMetadata")


@tracking_metadata_bindable.field("profile")
@sync_to_async
def resolve_profile(owner: Owner, info) -> OwnerProfile:
    try:
        return owner.profile
    except OwnerProfile.DoesNotExist:
        return None<|MERGE_RESOLUTION|>--- conflicted
+++ resolved
@@ -4,12 +4,8 @@
 from graphql import GraphQLResolveInfo
 
 from codecov.db import sync_to_async
-<<<<<<< HEAD
-from codecov_auth.models import Owner, OwnerProfile
-=======
 from codecov_auth.models import Owner, OwnerProfile, User
 from codecov_auth.views.okta_cloud import OKTA_SIGNED_IN_ACCOUNTS_SESSION_KEY
->>>>>>> fc639777
 from graphql_api.actions.owner import (
     get_owner_login_sessions,
     get_user_tokens,
