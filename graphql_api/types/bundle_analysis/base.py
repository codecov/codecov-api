--- conflicted
+++ resolved
@@ -91,15 +91,6 @@
     bundle_asset: AssetReport, info: GraphQLResolveInfo
 ) -> List[ModuleReport]:
     return bundle_asset.modules
-
-
-<<<<<<< HEAD
-=======
-@bundle_asset_bindable.field("moduleExtensions")
-def resolve_bundle_asset_module_extensions(
-    bundle_asset: AssetReport, info: GraphQLResolveInfo
-) -> List[str]:
-    return bundle_asset.module_extensions
 
 
 @bundle_asset_bindable.field("measurements")
@@ -123,7 +114,6 @@
     return bundle_analysis_measurements.compute_asset(bundle_asset)
 
 
->>>>>>> c811e4fd
 # ============= Bundle Report Bindable =============
 
 
@@ -146,16 +136,6 @@
     return bundle_report.load_time_total
 
 
-<<<<<<< HEAD
-=======
-@bundle_report_bindable.field("moduleExtensions")
-def resolve_module_extensions(
-    bundle_report: BundleReport, info: GraphQLResolveInfo
-) -> List[str]:
-    return bundle_report.module_extensions
-
-
->>>>>>> c811e4fd
 @bundle_report_bindable.field("moduleCount")
 def resolve_module_count(bundle_report: BundleReport, info: GraphQLResolveInfo) -> int:
     return bundle_report.module_count
@@ -164,12 +144,7 @@
 @bundle_report_bindable.field("assets")
 def resolve_assets(
     bundle_report: BundleReport,
-<<<<<<< HEAD
-    info,
-=======
     info: GraphQLResolveInfo,
-    filters: Optional[Mapping] = None,
->>>>>>> c811e4fd
 ) -> List[AssetReport]:
     return list(bundle_report.assets())
 
