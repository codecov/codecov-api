<<<<<<< HEAD
from distutils.util import strtobool
from typing import List, Optional
=======
from typing import List
>>>>>>> 1979f833

from ariadne import ObjectType
from distutils.util import strtobool
from django.conf import settings
from graphql.type.definition import GraphQLResolveInfo

import services.self_hosted as self_hosted
from codecov.db import sync_to_async
from graphql_api.types.enums.enums import LoginProvider, SyncProvider

config_bindable = ObjectType("Config")


@config_bindable.field("loginProviders")
def resolve_login_providers(_, info) -> List[str]:
    login_providers = []

    if not settings.DISABLE_GIT_BASED_LOGIN:
        if settings.GITHUB_CLIENT_ID:
            login_providers.append(LoginProvider("github"))

        if settings.GITHUB_ENTERPRISE_CLIENT_ID:
            login_providers.append(LoginProvider("github_enterprise"))

        if settings.GITLAB_CLIENT_ID:
            login_providers.append(LoginProvider("gitlab"))

        if settings.GITLAB_ENTERPRISE_CLIENT_ID:
            login_providers.append(LoginProvider("gitlab_enterprise"))

        if settings.BITBUCKET_CLIENT_ID:
            login_providers.append(LoginProvider("bitbucket"))

        if settings.BITBUCKET_SERVER_CLIENT_ID:
            login_providers.append(LoginProvider("bitbucket_server"))

    if settings.OKTA_OAUTH_CLIENT_ID:
        login_providers.append(LoginProvider("okta"))

    return login_providers


@config_bindable.field("syncProviders")
def resolve_sync_providers(_, info) -> List[str]:
    sync_providers = []

    if settings.GITHUB_CLIENT_ID:
        sync_providers.append(SyncProvider("github"))

    if settings.GITHUB_ENTERPRISE_CLIENT_ID:
        sync_providers.append(SyncProvider("github_enterprise"))

    if settings.GITLAB_CLIENT_ID:
        sync_providers.append(SyncProvider("gitlab"))

    if settings.GITLAB_ENTERPRISE_CLIENT_ID:
        sync_providers.append(SyncProvider("gitlab_enterprise"))

    if settings.BITBUCKET_CLIENT_ID:
        sync_providers.append(SyncProvider("bitbucket"))

    if settings.BITBUCKET_SERVER_CLIENT_ID:
        sync_providers.append(SyncProvider("bitbucket_server"))

    return sync_providers


@config_bindable.field("planAutoActivate")
def resolve_plan_auto_activate(_, info: GraphQLResolveInfo) -> Optional[bool]:
    if not settings.IS_ENTERPRISE:
        return None

    return self_hosted.is_autoactivation_enabled()


@config_bindable.field("seatsUsed")
@sync_to_async
def resolve_seats_used(_, info):
    if not settings.IS_ENTERPRISE:
        return None

    return self_hosted.activated_owners().count()


@config_bindable.field("seatsLimit")
@sync_to_async
def resolve_seats_limit(_, info):
    if not settings.IS_ENTERPRISE:
        return None

    return self_hosted.license_seats()


@config_bindable.field("isTimescaleEnabled")
@sync_to_async
def resolve_is_timescale_enabled(_, info):
    if isinstance(settings.TIMESERIES_ENABLED, str):
        return bool(strtobool(settings.TIMESERIES_ENABLED))

    return settings.TIMESERIES_ENABLED


@config_bindable.field("selfHostedLicense")
def resolve_self_hosted_license(_, info):
    if not settings.IS_ENTERPRISE:
        return None
    license = self_hosted.get_current_license()

    if not license.is_valid:
        None

    return license


@config_bindable.field("hasAdmins")
def resolve_has_admins(_, info):
    if not settings.IS_ENTERPRISE:
        return None

    return len(settings.ADMINS_LIST) != 0


@config_bindable.field("githubEnterpriseURL")
def resolve_github_enterprise_url(_, info):
    if not settings.IS_ENTERPRISE:
        return None

    if settings.GITHUB_ENTERPRISE_CLIENT_ID:
        return settings.GITHUB_ENTERPRISE_URL


@config_bindable.field("gitlabEnterpriseURL")
def resolve_gitlab_enterprise_url(_, info):
    if not settings.IS_ENTERPRISE:
        return None

    if settings.GITLAB_ENTERPRISE_CLIENT_ID:
        return settings.GITLAB_ENTERPRISE_URL


@config_bindable.field("bitbucketServerURL")
def resolve_bitbucket_server_url(_, info):
    if not settings.IS_ENTERPRISE:
        return None

    if settings.BITBUCKET_SERVER_CLIENT_ID:
        return settings.BITBUCKET_SERVER_URL<|MERGE_RESOLUTION|>--- conflicted
+++ resolved
@@ -1,9 +1,7 @@
-<<<<<<< HEAD
 from distutils.util import strtobool
 from typing import List, Optional
-=======
+
 from typing import List
->>>>>>> 1979f833
 
 from ariadne import ObjectType
 from distutils.util import strtobool
