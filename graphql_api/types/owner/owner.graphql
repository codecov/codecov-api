--- conflicted
+++ resolved
@@ -39,9 +39,6 @@
   yaml: String
   aiFeaturesEnabled: Boolean!
   aiEnabledRepos: [String]
-<<<<<<< HEAD
   uploadTokenRequired: Boolean
-=======
   activatedUserCount: Int
->>>>>>> f46d73a2
 }