from datetime import datetime
from hashlib import sha1
from typing import Iterable, List, Optional

import shared.rate_limits as rate_limits
import stripe
import yaml
from ariadne import ObjectType, convert_kwargs_to_snake_case

import services.activation as activation
import timeseries.helpers as timeseries_helpers
from codecov.db import sync_to_async
from codecov_auth.helpers import current_user_part_of_org
from codecov_auth.models import (
    SERVICE_GITHUB,
    SERVICE_GITHUB_ENTERPRISE,
    Account,
    Owner,
)
from core.models import Repository
from graphql_api.actions.repository import list_repository_for_owner
from graphql_api.helpers.ariadne import ariadne_load_local_graphql
from graphql_api.helpers.connection import (
    build_connection_graphql,
    queryset_to_connection,
)
from graphql_api.helpers.mutation import require_part_of_org
from graphql_api.types.enums import OrderingDirection, RepositoryOrdering
from graphql_api.types.errors.errors import NotFoundError, OwnerNotActivatedError
from plan.constants import FREE_PLAN_REPRESENTATIONS, PlanData, PlanName
from plan.service import PlanService
from services.billing import BillingService
from services.profiling import ProfilingSummary
from services.redis_configuration import get_redis_connection
from timeseries.helpers import fill_sparse_measurements
from timeseries.models import Interval, MeasurementSummary

owner = ariadne_load_local_graphql(__file__, "owner.graphql")
owner = owner + build_connection_graphql("RepositoryConnection", "Repository")
owner_bindable = ObjectType("Owner")


@owner_bindable.field("repositories")
@convert_kwargs_to_snake_case
def resolve_repositories(
    owner: Owner,
    info,
    filters=None,
    ordering=RepositoryOrdering.ID,
    ordering_direction=OrderingDirection.ASC,
    **kwargs,
):
    current_owner = info.context["request"].current_owner
    queryset = list_repository_for_owner(current_owner, owner, filters)
    return queryset_to_connection(
        queryset,
        ordering=(ordering, RepositoryOrdering.ID),
        ordering_direction=ordering_direction,
        **kwargs,
    )


@owner_bindable.field("isCurrentUserPartOfOrg")
@sync_to_async
def resolve_is_current_user_part_of_org(owner, info):
    current_owner = info.context["request"].current_owner
    return current_user_part_of_org(current_owner, owner)


@owner_bindable.field("yaml")
def resolve_yaml(owner: Owner, info):
    if owner.yaml is None:
        return
    current_owner = info.context["request"].current_owner
    if not current_user_part_of_org(current_owner, owner):
        return
    return yaml.dump(owner.yaml)


@owner_bindable.field("plan")
@require_part_of_org
def resolve_plan(owner: Owner, info) -> PlanService:
    return PlanService(current_org=owner)


@owner_bindable.field("pretrialPlan")
@convert_kwargs_to_snake_case
@require_part_of_org
def resolve_plan_representation(owner: Owner, info) -> PlanData:
    info.context["plan_service"] = PlanService(current_org=owner)
    return FREE_PLAN_REPRESENTATIONS[PlanName.BASIC_PLAN_NAME.value]


@owner_bindable.field("availablePlans")
@convert_kwargs_to_snake_case
@require_part_of_org
def resolve_available_plans(owner: Owner, info) -> List[PlanData]:
    plan_service = PlanService(current_org=owner)
    info.context["plan_service"] = plan_service
    owner = info.context["request"].current_owner
    return plan_service.available_plans(owner=owner)


@owner_bindable.field("hasPrivateRepos")
@sync_to_async
@require_part_of_org
def resolve_has_private_repos(owner: Owner, info) -> List[PlanData]:
    return owner.has_private_repos


@owner_bindable.field("ownerid")
@require_part_of_org
def resolve_ownerid(owner: Owner, info) -> int:
    return owner.ownerid


@owner_bindable.field("repository")
async def resolve_repository(owner: Owner, info, name):
    command = info.context["executor"].get_command("repository")
    repository: Optional[Repository] = await command.fetch_repository(owner, name)

    if repository is None:
        return NotFoundError()

    current_owner = info.context["request"].current_owner
    has_products_enabled = (
        repository.bundle_analysis_enabled and repository.coverage_enabled
    )

    if repository.private and has_products_enabled:
        await sync_to_async(activation.try_auto_activate)(owner, current_owner)
        is_owner_activated = await sync_to_async(activation.is_activated)(
            owner, current_owner
        )
        if not is_owner_activated:
            return OwnerNotActivatedError()

    info.context["profiling_summary"] = ProfilingSummary(repository)
    return repository


@owner_bindable.field("numberOfUploads")
@require_part_of_org
async def resolve_number_of_uploads(owner: Owner, info, **kwargs):
    command = info.context["executor"].get_command("owner")
    return await command.get_uploads_number_per_user(owner)


@owner_bindable.field("isAdmin")
@require_part_of_org
def resolve_is_current_user_an_admin(owner: Owner, info):
    current_owner = info.context["request"].current_owner
    command = info.context["executor"].get_command("owner")
    return command.get_is_current_user_an_admin(owner, current_owner)


@owner_bindable.field("hashOwnerid")
@require_part_of_org
def resolve_hash_ownerid(owner: Owner, info):
    hash_ownerid = sha1(str(owner.ownerid).encode())
    return hash_ownerid.hexdigest()


@owner_bindable.field("orgUploadToken")
@require_part_of_org
def resolve_org_upload_token(owner: Owner, info, **kwargs):
    command = info.context["executor"].get_command("owner")
    return command.get_org_upload_token(owner)


@owner_bindable.field("defaultOrgUsername")
@sync_to_async
@require_part_of_org
def resolve_org_default_org_username(owner: Owner, info, **kwargs) -> int:
    return None if owner.default_org is None else owner.default_org.username


@owner_bindable.field("measurements")
@sync_to_async
@convert_kwargs_to_snake_case
def resolve_measurements(
    owner: Owner,
    info,
    interval: Interval,
    after: Optional[datetime] = None,
    before: Optional[datetime] = None,
    repos: Optional[List[str]] = None,
    is_public: Optional[bool] = None,
) -> Iterable[MeasurementSummary]:
    current_owner = info.context["request"].current_owner

    queryset = Repository.objects.filter(author=owner).viewable_repos(current_owner)

    if is_public is not None:
        queryset = queryset.filter(private=not is_public)

    if repos is None:
        repo_ids = queryset.values_list("pk", flat=True)
    else:
        repo_ids = queryset.filter(name__in=repos).values_list("pk", flat=True)

    return fill_sparse_measurements(
        timeseries_helpers.owner_coverage_measurements_with_fallback(
            owner,
            list(repo_ids),
            interval,
            start_date=after,
            end_date=before,
        ),
        interval,
        start_date=after,
        end_date=before,
    )


@owner_bindable.field("isCurrentUserActivated")
@sync_to_async
def resolve_is_current_user_activated(owner: Owner, info):
    current_user = info.context["request"].user
    if not current_user.is_authenticated:
        return False

    current_owner = info.context["request"].current_owner
    if not current_owner:
        return False

    if owner.ownerid == current_owner.ownerid:
        return True
    if owner.plan_activated_users is None:
        return False

    return (
        bool(owner.plan_activated_users)
        and current_owner.ownerid in owner.plan_activated_users
    )


@owner_bindable.field("invoices")
@require_part_of_org
def resolve_owner_invoices(owner: Owner, info) -> list | None:
    return BillingService(requesting_user=owner).list_filtered_invoices(owner, 100)


@owner_bindable.field("isGithubRateLimited")
@sync_to_async
def resolve_is_github_rate_limited(owner: Owner, info) -> bool | None:
    if owner.service != SERVICE_GITHUB and owner.service != SERVICE_GITHUB_ENTERPRISE:
        return False
    redis_connection = get_redis_connection()
    rate_limit_redis_key = rate_limits.determine_entity_redis_key(
        owner=owner, repository=None
    )
    return rate_limits.determine_if_entity_is_rate_limited(
        redis_connection, rate_limit_redis_key
    )


@owner_bindable.field("invoice")
@require_part_of_org
@convert_kwargs_to_snake_case
def resolve_owner_invoice(
    owner: Owner,
    info,
    invoice_id: str,
) -> stripe.Invoice | None:
    return BillingService(requesting_user=owner).get_invoice(owner, invoice_id)


@owner_bindable.field("account")
@require_part_of_org
@sync_to_async
def resolve_owner_account(owner: Owner, info) -> dict:
    account_id = owner.account_id
    return Account.objects.filter(pk=account_id).first()


<<<<<<< HEAD
@owner_bindable.field("isUserOktaAuthenticated")
@sync_to_async
def resolve_is_user_okta_authenticated(owner: Owner, info) -> bool:
    current_user = info.context["request"].user
    okta_signed_in_accounts = info.context["request"].session.get("okta_signed_in_accounts")
    if not current_user.is_authenticated or not okta_signed_in_accounts:
        return False

    return owner.account_id in okta_signed_in_accounts
=======
@owner_bindable.field("delinquent")
@require_part_of_org
def resolve_delinquent(owner: Owner, info) -> bool | None:
    return owner.delinquent
>>>>>>> a319d708
<|MERGE_RESOLUTION|>--- conflicted
+++ resolved
@@ -274,7 +274,6 @@
     return Account.objects.filter(pk=account_id).first()
 
 
-<<<<<<< HEAD
 @owner_bindable.field("isUserOktaAuthenticated")
 @sync_to_async
 def resolve_is_user_okta_authenticated(owner: Owner, info) -> bool:
@@ -284,9 +283,8 @@
         return False
 
     return owner.account_id in okta_signed_in_accounts
-=======
+
 @owner_bindable.field("delinquent")
 @require_part_of_org
 def resolve_delinquent(owner: Owner, info) -> bool | None:
-    return owner.delinquent
->>>>>>> a319d708
+    return owner.delinquent