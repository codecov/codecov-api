--- conflicted
+++ resolved
@@ -207,8 +207,9 @@
 
 @owner_bindable.field("orgUploadToken")
 @require_part_of_org
-<<<<<<< HEAD
-def resolve_org_upload_token(owner: Owner, info, **kwargs):
+def resolve_org_upload_token(
+    owner: Owner, info: GraphQLResolveInfo, **kwargs: Any
+) -> str:
     should_hide_tokens = settings.HIDE_ALL_CODECOV_TOKENS
     current_owner = info.context["request"].current_owner
     command = info.context["executor"].get_command("owner")
@@ -216,11 +217,6 @@
     if should_hide_tokens and not is_owner_admin:
         return TOKEN_UNAVAILABLE
 
-=======
-def resolve_org_upload_token(
-    owner: Owner, info: GraphQLResolveInfo, **kwargs: Any
-) -> str:
->>>>>>> a0c5bcf4
     command = info.context["executor"].get_command("owner")
     return command.get_org_upload_token(owner)
 
