--- conflicted
+++ resolved
@@ -5,12 +5,8 @@
 import shared.rate_limits as rate_limits
 import stripe
 import yaml
-<<<<<<< HEAD
-from ariadne import ObjectType, convert_kwargs_to_snake_case
+from ariadne import ObjectType
 from django.conf import settings
-=======
-from ariadne import ObjectType
->>>>>>> c5b5a8f8
 from graphql import GraphQLResolveInfo
 
 import services.activation as activation
