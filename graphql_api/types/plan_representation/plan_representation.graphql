--- conflicted
+++ resolved
@@ -2,16 +2,13 @@
   baseUnitPrice: Int!
   benefits: [String!]!
   billingRate: String
-  marketingName: String!
-  monthlyUploadLimit: Int
-<<<<<<< HEAD
   isEnterprisePlan: Boolean!
   isFreePlan: Boolean!
   isProPlan: Boolean!
   isTeamPlan: Boolean!
   isSentryPlan: Boolean!
   isTrialPlan: Boolean!
-=======
+  marketingName: String!
+  monthlyUploadLimit: Int
   value: String!
->>>>>>> 9958e789
 }