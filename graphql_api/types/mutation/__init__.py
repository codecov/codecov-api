from graphql_api.helpers.ariadne import ariadne_load_local_graphql

from .activate_measurements import gql_activate_measurements
from .cancel_trial import gql_cancel_trial
from .create_api_token import gql_create_api_token
from .create_user_token import gql_create_user_token
from .delete_component_measurements import gql_delete_component_measurements
from .delete_flag import gql_delete_flag
from .delete_session import gql_delete_session
from .encode_secret_string import gql_encode_secret_string
from .erase_repository import gql_erase_repository
from .mutation import mutation_resolvers
from .onboard_user import gql_onboard_user
from .regenerate_org_upload_token import gql_regenerate_org_upload_token
from .regenerate_repository_token import gql_regenerate_repository_token
from .regenerate_repository_upload_token import gql_regenerate_repository_upload_token
from .revoke_user_token import gql_revoke_user_token
from .save_sentry_state import gql_save_sentry_state
from .save_terms_agreement import gql_save_terms_agreement
from .set_yaml_on_owner import gql_set_yaml_on_owner
from .start_trial import gql_start_trial
from .store_event_metrics import gql_store_event_metrics
from .sync_with_git_provider import gql_sync_with_git_provider
from .update_default_organization import gql_update_default_organization
from .update_profile import gql_update_profile
from .update_repository import gql_update_repository
from .update_self_hosted_settings import gql_update_self_hosted_settings

mutation = ariadne_load_local_graphql(__file__, "mutation.graphql")
mutation = mutation + gql_create_api_token
mutation = mutation + gql_sync_with_git_provider
mutation = mutation + gql_delete_session
mutation = mutation + gql_set_yaml_on_owner
mutation = mutation + gql_update_profile
mutation = mutation + gql_update_default_organization
mutation = mutation + gql_onboard_user
mutation = mutation + gql_regenerate_repository_token
mutation = mutation + gql_activate_measurements
mutation = mutation + gql_regenerate_org_upload_token
mutation = mutation + gql_create_user_token
mutation = mutation + gql_revoke_user_token
mutation = mutation + gql_delete_flag
mutation = mutation + gql_save_sentry_state
mutation = mutation + gql_save_terms_agreement
mutation = mutation + gql_start_trial
mutation = mutation + gql_cancel_trial
mutation = mutation + gql_delete_component_measurements
mutation = mutation + gql_erase_repository
mutation = mutation + gql_update_repository
mutation = mutation + gql_update_self_hosted_settings
mutation = mutation + gql_regenerate_repository_upload_token
<<<<<<< HEAD
mutation = mutation + gql_encode_secret_string
=======
mutation = mutation + gql_store_event_metrics
>>>>>>> 1787236a
<|MERGE_RESOLUTION|>--- conflicted
+++ resolved
@@ -49,8 +49,5 @@
 mutation = mutation + gql_update_repository
 mutation = mutation + gql_update_self_hosted_settings
 mutation = mutation + gql_regenerate_repository_upload_token
-<<<<<<< HEAD
 mutation = mutation + gql_encode_secret_string
-=======
-mutation = mutation + gql_store_event_metrics
->>>>>>> 1787236a
+mutation = mutation + gql_store_event_metrics