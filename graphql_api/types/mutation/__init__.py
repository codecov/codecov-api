from graphql_api.helpers.ariadne import ariadne_load_local_graphql

from .activate_measurements import gql_activate_measurements
from .cancel_trial import gql_cancel_trial
from .create_api_token import gql_create_api_token
from .create_user_token import gql_create_user_token
from .delete_component_measurements import gql_delete_component_measurements
from .delete_flag import gql_delete_flag
from .delete_session import gql_delete_session
from .erase_repository import gql_erase_repository
from .mutation import mutation_resolvers
from .onboard_user import gql_onboard_user
from .regenerate_org_upload_token import gql_regenerate_org_upload_token
from .regenerate_repository_token import gql_regenerate_repository_token
from .revoke_user_token import gql_revoke_user_token
from .save_sentry_state import gql_save_sentry_state
from .save_terms_agreement import gql_save_terms_agreement
from .set_yaml_on_owner import gql_set_yaml_on_owner
from .start_trial import gql_start_trial
from .sync_with_git_provider import gql_sync_with_git_provider
from .update_default_organization import gql_update_default_organization
from .update_profile import gql_update_profile
from .update_repository import gql_update_repository
from .update_self_hosted_settings import gql_update_self_hosted_settings

mutation = ariadne_load_local_graphql(__file__, "mutation.graphql")
mutation = mutation + gql_create_api_token
mutation = mutation + gql_sync_with_git_provider
mutation = mutation + gql_delete_session
mutation = mutation + gql_set_yaml_on_owner
mutation = mutation + gql_update_profile
mutation = mutation + gql_update_default_organization
mutation = mutation + gql_onboard_user
mutation = mutation + gql_regenerate_repository_token
mutation = mutation + gql_activate_measurements
mutation = mutation + gql_regenerate_org_upload_token
mutation = mutation + gql_create_user_token
mutation = mutation + gql_revoke_user_token
mutation = mutation + gql_delete_flag
mutation = mutation + gql_save_sentry_state
mutation = mutation + gql_save_terms_agreement
mutation = mutation + gql_start_trial
mutation = mutation + gql_cancel_trial
mutation = mutation + gql_delete_component_measurements
<<<<<<< HEAD
mutation = mutation + gql_erase_repository
=======
mutation = mutation + gql_update_repository
>>>>>>> 56dbd5d8
mutation = mutation + gql_update_self_hosted_settings<|MERGE_RESOLUTION|>--- conflicted
+++ resolved
@@ -42,9 +42,6 @@
 mutation = mutation + gql_start_trial
 mutation = mutation + gql_cancel_trial
 mutation = mutation + gql_delete_component_measurements
-<<<<<<< HEAD
 mutation = mutation + gql_erase_repository
-=======
 mutation = mutation + gql_update_repository
->>>>>>> 56dbd5d8
 mutation = mutation + gql_update_self_hosted_settings