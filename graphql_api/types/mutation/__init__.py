--- conflicted
+++ resolved
@@ -41,8 +41,5 @@
 mutation = mutation + gql_start_trial
 mutation = mutation + gql_cancel_trial
 mutation = mutation + gql_delete_component_measurements
-<<<<<<< HEAD
 mutation = mutation + gql_erase_repository
-=======
-mutation = mutation + gql_update_self_hosted_settings
->>>>>>> ad629f2a
+mutation = mutation + gql_update_self_hosted_settings