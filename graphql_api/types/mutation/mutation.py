--- conflicted
+++ resolved
@@ -72,12 +72,9 @@
 mutation_bindable.field("deleteComponentMeasurements")(
     resolve_delete_component_measurements
 )
-<<<<<<< HEAD
 mutation_bindable.field("eraseRepository")(resolve_erase_repository)
-=======
 mutation_bindable.field("updateSelfHostedSettings")(resolve_update_self_hosted_settings)
 
->>>>>>> ad629f2a
 
 mutation_resolvers = [
     mutation_bindable,
@@ -99,9 +96,6 @@
     error_save_terms_agreement,
     error_start_trial,
     error_cancel_trial,
-<<<<<<< HEAD
     error_erase_repository,
-=======
     error_update_self_hosted_settings,
->>>>>>> ad629f2a
 ]