--- conflicted
+++ resolved
@@ -12,13 +12,8 @@
     before: String
   ): TestResultConnection! @cost(complexity: 10, multipliers: ["first", "last"])
 
-<<<<<<< HEAD
-  "Results aggregates are analytics data totals across all tests"
-  resultsAggregates(history: MeasurementInterval): TestResultsAggregates
-=======
   "Test results aggregates are analytics data totals across all tests"
   testResultsAggregates: TestResultsAggregates
->>>>>>> e7bf4d0e
 
   "Flake aggregates are flake totals across all tests"
   flakeAggregates(history: MeasurementInterval): FlakeAggregates
