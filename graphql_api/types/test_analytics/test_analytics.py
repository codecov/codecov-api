import logging
from datetime import timedelta

from ariadne import ObjectType
from graphql.type.definition import GraphQLResolveInfo

from codecov.db import sync_to_async
from core.models import Repository
from graphql_api.helpers.connection import queryset_to_connection
from graphql_api.types.enums import OrderingDirection, TestResultsFilterParameter
from graphql_api.types.enums.enum_types import MeasurementInterval
from utils.test_results import (
    GENERATE_TEST_RESULT_PARAM,
    generate_flake_aggregates,
    generate_test_results,
    generate_test_results_aggregates,
)

log = logging.getLogger(__name__)

# Bindings for GraphQL types
test_analytics_bindable: ObjectType = ObjectType("TestAnalytics")


@test_analytics_bindable.field("testResults")
async def resolve_results(
    repository: Repository,
    info: GraphQLResolveInfo,
    ordering=None,
    filters=None,
    **kwargs,
):
    parameter = (
        convert_test_results_filter_parameter(filters.get("parameter"))
        if filters
        else None
    )
    history = (
        convert_history_to_timedelta(filters.get("history"))
        if filters
        else timedelta(days=30)
    )

    queryset = await sync_to_async(generate_test_results)(
        repoid=repository.repoid,
        history=history,
        branch=filters.get("branch") if filters else None,
        parameter=parameter,
        testsuites=filters.get("test_suites") if filters else None,
        flags=filters.get("flags") if filters else None,
    )

    return await queryset_to_connection(
        queryset,
        ordering=(
            (ordering.get("parameter"), "name")
            if ordering
            else ("avg_duration", "name")
        ),
        ordering_direction=(
            ordering.get("direction") if ordering else OrderingDirection.DESC
        ),
        **kwargs,
    )


@test_analytics_bindable.field("testResultsAggregates")
async def resolve_test_results_aggregates(
    repository: Repository,
    info: GraphQLResolveInfo,
    history: MeasurementInterval | None = None,
    **_,
):
    history = convert_history_to_timedelta(history)
    return await sync_to_async(generate_test_results_aggregates)(
        repoid=repository.repoid, history=history
    )


@test_analytics_bindable.field("flakeAggregates")
<<<<<<< HEAD
@convert_kwargs_to_snake_case
async def resolve_flake_aggregates(
    repository: Repository,
    info: GraphQLResolveInfo,
    history: MeasurementInterval | None = None,
    **_,
):
    history = convert_history_to_timedelta(history)
    return await sync_to_async(generate_flake_aggregates)(
        repoid=repository.repoid, history=history
    )


def convert_history_to_timedelta(interval: MeasurementInterval | None) -> timedelta:
    if interval is None:
        return timedelta(days=30)

    match interval:
        case MeasurementInterval.INTERVAL_1_DAY:
            return timedelta(days=1)
        case MeasurementInterval.INTERVAL_7_DAY:
            return timedelta(days=7)
        case MeasurementInterval.INTERVAL_30_DAY:
            return timedelta(days=30)


def convert_test_results_filter_parameter(
    parameter: TestResultsFilterParameter | None,
) -> GENERATE_TEST_RESULT_PARAM | None:
    if parameter is None:
        return None

    match parameter:
        case TestResultsFilterParameter.FLAKY_TESTS:
            return GENERATE_TEST_RESULT_PARAM.FLAKY
        case TestResultsFilterParameter.FAILED_TESTS:
            return GENERATE_TEST_RESULT_PARAM.FAILED
        case TestResultsFilterParameter.SLOWEST_TESTS:
            return GENERATE_TEST_RESULT_PARAM.SLOWEST
        case TestResultsFilterParameter.SKIPPED_TESTS:
            return GENERATE_TEST_RESULT_PARAM.SKIPPED
=======
async def resolve_flake_aggregates(repository: Repository, info: GraphQLResolveInfo):
    return await sync_to_async(generate_flake_aggregates)(repoid=repository.repoid)
>>>>>>> e7bf4d0e
<|MERGE_RESOLUTION|>--- conflicted
+++ resolved
@@ -23,7 +23,7 @@
 
 
 @test_analytics_bindable.field("testResults")
-async def resolve_results(
+async def resolve_test_results(
     repository: Repository,
     info: GraphQLResolveInfo,
     ordering=None,
@@ -78,8 +78,6 @@
 
 
 @test_analytics_bindable.field("flakeAggregates")
-<<<<<<< HEAD
-@convert_kwargs_to_snake_case
 async def resolve_flake_aggregates(
     repository: Repository,
     info: GraphQLResolveInfo,
@@ -119,8 +117,4 @@
         case TestResultsFilterParameter.SLOWEST_TESTS:
             return GENERATE_TEST_RESULT_PARAM.SLOWEST
         case TestResultsFilterParameter.SKIPPED_TESTS:
-            return GENERATE_TEST_RESULT_PARAM.SKIPPED
-=======
-async def resolve_flake_aggregates(repository: Repository, info: GraphQLResolveInfo):
-    return await sync_to_async(generate_flake_aggregates)(repoid=repository.repoid)
->>>>>>> e7bf4d0e
+            return GENERATE_TEST_RESULT_PARAM.SKIPPED