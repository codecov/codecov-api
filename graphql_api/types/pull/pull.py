from typing import Any, Optional, Union

from ariadne import ObjectType
<<<<<<< HEAD
=======
from asgiref.sync import async_to_sync
from graphql import GraphQLResolveInfo
>>>>>>> fc639777

from codecov.db import sync_to_async
from codecov_auth.models import Owner
from compare.models import CommitComparison
from core.models import Commit, Pull
from graphql_api.actions.commits import pull_commits
from graphql_api.actions.comparison import validate_commit_comparison
from graphql_api.dataloader.bundle_analysis import load_bundle_analysis_comparison
from graphql_api.dataloader.commit import CommitLoader
from graphql_api.dataloader.comparison import ComparisonLoader
from graphql_api.dataloader.owner import OwnerLoader
from graphql_api.helpers.connection import Connection, queryset_to_connection_sync
from graphql_api.types.comparison.comparison import (
    FirstPullRequest,
    MissingBaseCommit,
    MissingHeadCommit,
)
from graphql_api.types.enums import OrderingDirection, PullRequestState
from services.bundle_analysis import BundleAnalysisComparison
from services.comparison import ComparisonReport, PullRequestComparison

pull_bindable = ObjectType("Pull")

pull_bindable.set_alias("pullId", "pullid")


@pull_bindable.field("state")
def resolve_state(pull: Pull, info: GraphQLResolveInfo) -> PullRequestState:
    return PullRequestState(pull.state)


@pull_bindable.field("author")
def resolve_author(pull: Pull, info: GraphQLResolveInfo) -> Optional[Owner]:
    if pull.author_id:
        return OwnerLoader.loader(info).load(pull.author_id)


@pull_bindable.field("head")
def resolve_head(pull: Pull, info: GraphQLResolveInfo) -> Optional[Commit]:
    if pull.head is None:
        return None
    return CommitLoader.loader(info, pull.repository_id).load(pull.head)


@pull_bindable.field("comparedTo")
def resolve_base(pull: Pull, info: GraphQLResolveInfo) -> Optional[Commit]:
    if pull.compared_to is None:
        return None
    return CommitLoader.loader(info, pull.repository_id).load(pull.compared_to)


@sync_to_async
def is_first_pull_request(pull: Pull) -> bool:
    return pull.repository.pull_requests.order_by("id").first() == pull


@pull_bindable.field("compareWithBase")
async def resolve_compare_with_base(
    pull: Pull, info: GraphQLResolveInfo, **kwargs: Any
) -> Union[CommitComparison, Any]:
    if not pull.compared_to:
        if await is_first_pull_request(pull):
            return FirstPullRequest()
        else:
            return MissingBaseCommit()
    if not pull.head:
        return MissingHeadCommit()

    comparison_loader = ComparisonLoader.loader(info, pull.repository_id)
    commit_comparison = await comparison_loader.load((pull.compared_to, pull.head))

    comparison_error = validate_commit_comparison(commit_comparison=commit_comparison)

    if comparison_error:
        return comparison_error

    if commit_comparison and commit_comparison.is_processed:
        current_owner = info.context["request"].current_owner
        comparison = PullRequestComparison(current_owner, pull)
        # store the comparison in the context - to be used in the `Comparison` resolvers
        info.context["comparison"] = comparison

    if commit_comparison:
        return ComparisonReport(commit_comparison)


@pull_bindable.field("bundleAnalysisCompareWithBase")
@sync_to_async
def resolve_bundle_analysis_compare_with_base(
    pull: Pull, info: GraphQLResolveInfo, **kwargs: Any
) -> Union[BundleAnalysisComparison, Any]:
    if not pull.compared_to:
        if pull.repository.pull_requests.order_by("id").first() == pull:
            return FirstPullRequest()
        else:
            return MissingBaseCommit()

    # Handles a case where the PR was created without any uploads because all bundles
    # from the build are cached. Instead of showing a "no commit error" we will instead
    # show the parent bundle report as it implies everything was cached and carried
    # over to the head commit
    head_commit_sha = pull.head if pull.head else pull.compared_to

    bundle_analysis_comparison = load_bundle_analysis_comparison(
        Commit.objects.filter(commitid=pull.compared_to).first(),
        Commit.objects.filter(commitid=head_commit_sha).first(),
    )

    # Store the created SQLite DB path in info.context
    # when the request is fully handled, have the file deleted
    if isinstance(bundle_analysis_comparison, BundleAnalysisComparison):
        info.context[
            "request"
        ].bundle_analysis_base_report_db_path = (
            bundle_analysis_comparison.comparison.base_report.db_path
        )
        info.context[
            "request"
        ].bundle_analysis_head_report_db_path = (
            bundle_analysis_comparison.comparison.head_report.db_path
        )

    return bundle_analysis_comparison


@pull_bindable.field("commits")
@sync_to_async
def resolve_commits(pull: Pull, info: GraphQLResolveInfo, **kwargs: Any) -> Connection:
    queryset = pull_commits(pull)

    return queryset_to_connection_sync(
        queryset,
        ordering=("timestamp",),
        ordering_direction=OrderingDirection.DESC,
        **kwargs,
    )


@pull_bindable.field("behindBy")
def resolve_behind_by(pull: Pull, info: GraphQLResolveInfo, **kwargs: Any) -> int:
    return pull.behind_by


@pull_bindable.field("behindByCommit")
def resolve_behind_by_commit(
    pull: Pull, info: GraphQLResolveInfo, **kwargs: Any
) -> str:
    return pull.behind_by_commit


@pull_bindable.field("firstPull")
@sync_to_async
def resolve_first_pull(pull: Pull, info: GraphQLResolveInfo) -> bool:
    # returns true if this pull is/was the 1st for a repo
    return pull.repository.pull_requests.order_by("id").first() == pull<|MERGE_RESOLUTION|>--- conflicted
+++ resolved
@@ -1,11 +1,8 @@
 from typing import Any, Optional, Union
 
 from ariadne import ObjectType
-<<<<<<< HEAD
-=======
 from asgiref.sync import async_to_sync
 from graphql import GraphQLResolveInfo
->>>>>>> fc639777
 
 from codecov.db import sync_to_async
 from codecov_auth.models import Owner
