--- conflicted
+++ resolved
@@ -79,13 +79,8 @@
         result = self.gql_request(query, owner=self.owner)
 
         assert "errors" not in result
-<<<<<<< HEAD
-        assert result["owner"]["repository"]["flakeAggregates"] == {
+        assert result["owner"]["repository"]["testAnalytics"]["flakeAggregates"] == {
             "flakeRate": 0.1,
-=======
-        assert result["owner"]["repository"]["testAnalytics"]["flakeAggregates"] == {
-            "flakeRate": 0.2,
->>>>>>> b71cd911
             "flakeCount": 30,
             "flakeRatePercentChange": -33.33333,
             "flakeCountPercentChange": 100.0,
