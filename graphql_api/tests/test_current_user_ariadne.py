from django.test import TransactionTestCase

from codecov_auth.tests.factories import OwnerFactory
from core.tests.factories import RepositoryFactory

<<<<<<< HEAD
from .helper import GraphQLTestHelper, paginate_connection
=======
query_repositories = """{
    me {
        owner {
            repositories%s {
                totalCount
                edges {
                    node {
                        name

                        author {
                            username
                        }
                    }
                }
                pageInfo {
                    hasNextPage
                    %s
                }
            }
        }
    }
}
"""
>>>>>>> d5d82851


class ArianeTestCase(GraphQLTestHelper, TransactionTestCase):
    def setUp(self):
        self.user = OwnerFactory(username="codecov-user")
        random_user = OwnerFactory(username="random-user")
        RepositoryFactory(author=self.user, active=True, private=True, name="a")
        RepositoryFactory(author=self.user, active=True, private=True, name="b")
        RepositoryFactory(author=random_user, active=True, private=True, name="not")
        self.user.organizations = [
            OwnerFactory(username="codecov").ownerid,
            OwnerFactory(username="facebook").ownerid,
            OwnerFactory(username="spotify").ownerid,
        ]
        self.user.save()

    def test_when_unauthenticated(self):
        query = "{ me { user { username }} }"
        data = self.gql_request(query)
        assert data == {"me": None}

    def test_when_authenticated(self):
        query = "{ me { user { username avatarUrl }} }"
        data = self.gql_request(query, user=self.user)
        assert data == {
            "me": {
                "user": {
                    "username": self.user.username,
                    "avatarUrl": self.user.avatar_url,
                }
            }
        }

<<<<<<< HEAD
=======
    def test_fetching_repositories(self):
        query = query_repositories % ("", "")
        data = self.gql_request(query, user=self.user)
        assert data == {
            "me": {
                "owner": {
                    "repositories": {
                        "totalCount": 2,
                        "edges": [
                            {
                                "node": {
                                    "name": "b",
                                    "author": {"username": self.user.username},
                                }
                            },
                            {
                                "node": {
                                    "name": "a",
                                    "author": {"username": self.user.username},
                                }
                            },
                        ],
                        "pageInfo": {
                            "hasNextPage": False,
                        },
                    }
                }
            }
        }

    def test_fetching_repositories_with_pagination(self):
        query = query_repositories % ("(first: 1)", "endCursor")
        # Check on the first page if we have the repository b
        data_page_one = self.gql_request(query, user=self.user)
        connection = data_page_one["me"]["owner"]["repositories"]
        assert connection["edges"][0]["node"] == {
            "name": "b",
            "author": {"username": self.user.username},
        }
        pageInfo = connection["pageInfo"]
        assert pageInfo["hasNextPage"] is True
        next_cursor = pageInfo["endCursor"]
        # Check on the second page if we have the other repository, by using the cursor
        query = query_repositories % (
            f'(first: 1, after: "{next_cursor}")',
            "endCursor",
        )
        data_page_two = self.gql_request(query, user=self.user)
        connection = data_page_two["me"]["owner"]["repositories"]
        assert connection["edges"][0]["node"] == {
            "name": "a",
            "author": {"username": self.user.username},
        }
        pageInfo = connection["pageInfo"]
        assert pageInfo["hasNextPage"] is False

>>>>>>> d5d82851
    def test_fetching_viewable_repositories(self):
        query = """{
            me {
                viewableRepositories {
                    edges {
                        node {
                            name
                        }
                    }
                }
            }
        }
        """
        data = self.gql_request(query, user=self.user)
        repos = paginate_connection(data["me"]["viewableRepositories"])
        assert repos == [{"name": "b"}, {"name": "a"}]

    def test_fetching_viewable_repositories_text_search(self):
        query = """{
            me {
                viewableRepositories(filters: { term: "a"}) {
                    edges {
                        node {
                            name
                        }
                    }
                }
            }
        }
        """
        data = self.gql_request(query, user=self.user)
        repos = paginate_connection(data["me"]["viewableRepositories"])
        assert repos == [{"name": "a"}]

    def test_fetching_my_orgs(self):
        query = """{
            me {
                myOrganizations {
                    edges {
                        node {
                            username
                        }
                    }
                }
            }
        }
        """
        data = self.gql_request(query, user=self.user)
        orgs = paginate_connection(data["me"]["myOrganizations"])
        assert orgs == [
            {"username": "spotify"},
            {"username": "facebook"},
            {"username": "codecov"},
        ]

    def test_fetching_my_orgs_with_search(self):
        query = """{
            me {
                myOrganizations(filters: { term: "spot"}) {
                    edges {
                        node {
                            username
                        }
                    }
                }
            }
        }
        """
        data = self.gql_request(query, user=self.user)
        orgs = paginate_connection(data["me"]["myOrganizations"])
        assert orgs == [
            {"username": "spotify"},
        ]<|MERGE_RESOLUTION|>--- conflicted
+++ resolved
@@ -3,33 +3,7 @@
 from codecov_auth.tests.factories import OwnerFactory
 from core.tests.factories import RepositoryFactory
 
-<<<<<<< HEAD
 from .helper import GraphQLTestHelper, paginate_connection
-=======
-query_repositories = """{
-    me {
-        owner {
-            repositories%s {
-                totalCount
-                edges {
-                    node {
-                        name
-
-                        author {
-                            username
-                        }
-                    }
-                }
-                pageInfo {
-                    hasNextPage
-                    %s
-                }
-            }
-        }
-    }
-}
-"""
->>>>>>> d5d82851
 
 
 class ArianeTestCase(GraphQLTestHelper, TransactionTestCase):
@@ -63,65 +37,6 @@
             }
         }
 
-<<<<<<< HEAD
-=======
-    def test_fetching_repositories(self):
-        query = query_repositories % ("", "")
-        data = self.gql_request(query, user=self.user)
-        assert data == {
-            "me": {
-                "owner": {
-                    "repositories": {
-                        "totalCount": 2,
-                        "edges": [
-                            {
-                                "node": {
-                                    "name": "b",
-                                    "author": {"username": self.user.username},
-                                }
-                            },
-                            {
-                                "node": {
-                                    "name": "a",
-                                    "author": {"username": self.user.username},
-                                }
-                            },
-                        ],
-                        "pageInfo": {
-                            "hasNextPage": False,
-                        },
-                    }
-                }
-            }
-        }
-
-    def test_fetching_repositories_with_pagination(self):
-        query = query_repositories % ("(first: 1)", "endCursor")
-        # Check on the first page if we have the repository b
-        data_page_one = self.gql_request(query, user=self.user)
-        connection = data_page_one["me"]["owner"]["repositories"]
-        assert connection["edges"][0]["node"] == {
-            "name": "b",
-            "author": {"username": self.user.username},
-        }
-        pageInfo = connection["pageInfo"]
-        assert pageInfo["hasNextPage"] is True
-        next_cursor = pageInfo["endCursor"]
-        # Check on the second page if we have the other repository, by using the cursor
-        query = query_repositories % (
-            f'(first: 1, after: "{next_cursor}")',
-            "endCursor",
-        )
-        data_page_two = self.gql_request(query, user=self.user)
-        connection = data_page_two["me"]["owner"]["repositories"]
-        assert connection["edges"][0]["node"] == {
-            "name": "a",
-            "author": {"username": self.user.username},
-        }
-        pageInfo = connection["pageInfo"]
-        assert pageInfo["hasNextPage"] is False
-
->>>>>>> d5d82851
     def test_fetching_viewable_repositories(self):
         query = """{
             me {
