--- conflicted
+++ resolved
@@ -1306,12 +1306,8 @@
             ]
         }
 
-<<<<<<< HEAD
     # TODO - remove this with #2291
-    def test_flake_rate_ordering_on_test_results(self) -> None:
-=======
     def test_flake_rate_filtering_on_test_results(self) -> None:
->>>>>>> 16557ec3
         repo = RepositoryFactory(author=self.owner, active=True, private=True)
         test = TestFactory(repository=repo)
         _ = DailyTestRollupFactory(
