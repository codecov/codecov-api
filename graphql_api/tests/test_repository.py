--- conflicted
+++ resolved
@@ -10,11 +10,8 @@
     RepositoryFactory,
     RepositoryTokenFactory,
 )
-<<<<<<< HEAD
 from graphql_api.types.repository.repository import TOKEN_UNAVAILABLE
-=======
-
->>>>>>> a0c5bcf4
+
 from services.profiling import CriticalFile
 
 from .helper import GraphQLTestHelper
