import asyncio
from datetime import timedelta
from unittest.mock import patch

from django.test import TransactionTestCase, override_settings
from django.utils import timezone
from freezegun import freeze_time
from graphql import GraphQLError
from prometheus_client import REGISTRY
from shared.django_apps.codecov_auth.tests.factories import (
    AccountFactory,
    AccountsUsersFactory,
    GetAdminProviderAdapter,
    OktaSettingsFactory,
    UserFactory,
)
from shared.django_apps.core.tests.factories import (
    CommitFactory,
    OwnerFactory,
    RepositoryFactory,
)
from shared.django_apps.reports.models import ReportType
from shared.plan.constants import DEFAULT_FREE_PLAN, PlanName, TrialStatus
from shared.upload.utils import UploaderType, insert_coverage_measurement

from billing.helpers import mock_all_plans_and_tiers
from codecov.commands.exceptions import (
    UnauthorizedGuestAccess,
)
from codecov_auth.models import GithubAppInstallation, OwnerProfile
from graphql_api.types.repository.repository import TOKEN_UNAVAILABLE
from reports.tests.factories import CommitReportFactory, UploadFactory

from .helper import GraphQLTestHelper, paginate_connection

query_repositories = """{
    owner(username: "%s") {
        delinquent
        orgUploadToken
        ownerid
        isCurrentUserPartOfOrg
        yaml
        repositories%s {
            totalCount
            edges {
                node {
                    name
                }
            }
            pageInfo {
                hasNextPage
                %s
            }
        }
    }
}
"""


class TestOwnerType(GraphQLTestHelper, TransactionTestCase):
    def setUp(self):
        mock_all_plans_and_tiers()
        self.account = AccountFactory()
        self.owner = OwnerFactory(
            username="codecov-user", service="github", account=self.account
        )
        self.okta_settings = OktaSettingsFactory(account=self.account, enforced=True)
        random_user = OwnerFactory(username="random-user", service="github")
        RepositoryFactory(
            author=self.owner,
            active=True,
            activated=True,
            private=True,
            name="a",
            service_id="repo-1",
        )
        RepositoryFactory(
            author=self.owner,
            active=False,
            activated=False,
            private=False,
            name="b",
            service_id="repo-2",
        )
        RepositoryFactory(
            author=random_user,
            active=True,
            activated=False,
            private=True,
            name="not",
            service_id="repo-3",
        )

    def test_fetching_repositories(self):
        before = REGISTRY.get_sample_value(
            "api_gql_counts_hits_total",
            labels={"operation_type": "unknown_type", "operation_name": "owner"},
        )
        errors_before = REGISTRY.get_sample_value(
            "api_gql_counts_errors_total",
            labels={"operation_type": "unknown_type", "operation_name": "owner"},
        )
        timer_before = REGISTRY.get_sample_value(
            "api_gql_timers_full_runtime_seconds_count",
            labels={"operation_type": "unknown_type", "operation_name": "owner"},
        )
        query = query_repositories % (self.owner.username, "", "")
        data = self.gql_request(
            query, owner=self.owner, okta_signed_in_accounts=[self.account.id]
        )
        assert data == {
            "owner": {
                "delinquent": None,
                "orgUploadToken": None,
                "ownerid": self.owner.ownerid,
                "isCurrentUserPartOfOrg": True,
                "yaml": None,
                "repositories": {
                    "totalCount": 2,
                    "edges": [{"node": {"name": "a"}}, {"node": {"name": "b"}}],
                    "pageInfo": {"hasNextPage": False},
                },
            }
        }
        after = REGISTRY.get_sample_value(
            "api_gql_counts_hits_total",
            labels={"operation_type": "unknown_type", "operation_name": "owner"},
        )
        errors_after = REGISTRY.get_sample_value(
            "api_gql_counts_errors_total",
            labels={"operation_type": "unknown_type", "operation_name": "owner"},
        )
        timer_after = REGISTRY.get_sample_value(
            "api_gql_timers_full_runtime_seconds_count",
            labels={"operation_type": "unknown_type", "operation_name": "owner"},
        )
        assert after - before == 1
        assert errors_after - errors_before == 0
        assert timer_after - timer_before == 1

    def test_fetching_repositories_with_pagination(self):
        query = query_repositories % (self.owner.username, "(first: 1)", "endCursor")
        # Check on the first page if we have the repository b
        data_page_one = self.gql_request(
            query, owner=self.owner, okta_signed_in_accounts=[self.account.id]
        )
        connection = data_page_one["owner"]["repositories"]
        assert connection["edges"][0]["node"] == {"name": "a"}
        pageInfo = connection["pageInfo"]
        assert pageInfo["hasNextPage"] == True
        next_cursor = pageInfo["endCursor"]
        # Check on the second page if we have the other repository, by using the cursor
        query = query_repositories % (
            self.owner.username,
            f'(first: 1, after: "{next_cursor}")',
            "endCursor",
        )
        data_page_two = self.gql_request(
            query, owner=self.owner, okta_signed_in_accounts=[self.account.id]
        )
        connection = data_page_two["owner"]["repositories"]
        assert connection["edges"][0]["node"] == {"name": "b"}
        pageInfo = connection["pageInfo"]
        assert pageInfo["hasNextPage"] == False

    def test_fetching_active_repositories(self):
        query = query_repositories % (
            self.owner.username,
            "(filters: { active: true })",
            "",
        )
        data = self.gql_request(
            query, owner=self.owner, okta_signed_in_accounts=[self.account.id]
        )
        repos = paginate_connection(data["owner"]["repositories"])
        assert repos == [{"name": "a"}]

    def test_fetching_repositories_by_name(self):
        query = query_repositories % (
            self.owner.username,
            '(filters: { term: "a" })',
            "",
        )
        data = self.gql_request(
            query, owner=self.owner, okta_signed_in_accounts=[self.account.id]
        )
        repos = paginate_connection(data["owner"]["repositories"])
        assert repos == [{"name": "a"}]

    def test_fetching_public_repository_when_unauthenticated(self):
        query = query_repositories % (self.owner.username, "", "")
        data = self.gql_request(query)
        repos = paginate_connection(data["owner"]["repositories"])
        assert repos == [{"name": "b"}]

    def test_fetching_repositories_with_ordering(self):
        query = query_repositories % (
            self.owner.username,
            "(ordering: NAME, orderingDirection: DESC)",
            "",
        )
        data = self.gql_request(
            query, owner=self.owner, okta_signed_in_accounts=[self.account.id]
        )
        repos = paginate_connection(data["owner"]["repositories"])
        assert repos == [{"name": "b"}, {"name": "a"}]

    def test_fetching_repositories_inactive_repositories(self):
        query = query_repositories % (
            self.owner.username,
            "(filters: { active: false })",
            "",
        )
        data = self.gql_request(query, owner=self.owner)
        repos = paginate_connection(data["owner"]["repositories"])
        assert repos == [{"name": "b"}]

    def test_fetch_account(self) -> None:
        query = """{
            owner(username: "%s") {
                account {
                    name
                }
            }
        }
        """ % (self.owner.username)
        data = self.gql_request(query, owner=self.owner)
        assert data["owner"]["account"]["name"] == self.account.name

    def test_fetching_repositories_active_repositories(self):
        query = query_repositories % (
            self.owner.username,
            "(filters: { active: true })",
            "",
        )
        data = self.gql_request(
            query, owner=self.owner, okta_signed_in_accounts=[self.account.id]
        )
        repos = paginate_connection(data["owner"]["repositories"])
        assert repos == [{"name": "a"}]

    def test_fetching_repositories_activated_repositories(self):
        query = query_repositories % (
            self.owner.username,
            "(filters: { activated: true })",
            "",
        )
        data = self.gql_request(
            query, owner=self.owner, okta_signed_in_accounts=[self.account.id]
        )
        repos = paginate_connection(data["owner"]["repositories"])
        assert repos == [{"name": "a"}]

    def test_fetching_repositories_deactivated_repositories(self):
        query = query_repositories % (
            self.owner.username,
            "(filters: { activated: false })",
            "",
        )
        data = self.gql_request(query, owner=self.owner)
        repos = paginate_connection(data["owner"]["repositories"])
        assert repos == [{"name": "b"}]

    def test_fetching_repositories_filter_out_okta_enforced(self):
        query = query_repositories % (
            self.owner.username,
            '(filters: {  term: "a" })',
            "",
        )
        data = self.gql_request(query, owner=self.owner)
        repos = paginate_connection(data["owner"]["repositories"])
        assert repos == []

    def test_fetching_repositories_impersonation_show_okta_enforced(self):
        query = query_repositories % (self.owner.username, "", "")
        data = self.gql_request(query, owner=self.owner, impersonate_owner=True)
        repos = paginate_connection(data["owner"]["repositories"])
        assert repos == [{"name": "a"}, {"name": "b"}]

    def test_is_part_of_org_when_unauthenticated(self):
        query = query_repositories % (self.owner.username, "", "")
        data = self.gql_request(query)
        assert data["owner"]["isCurrentUserPartOfOrg"] is False

    def test_is_part_of_org_when_authenticated_but_not_part(self):
        org = OwnerFactory(username="random_org_test", service="github")
        user = OwnerFactory(username="random_org_user", service="github")
        query = query_repositories % (org.username, "", "")
        data = self.gql_request(query, owner=user)
        assert data["owner"]["isCurrentUserPartOfOrg"] is False

    def test_is_part_of_org_when_user_asking_for_themself(self):
        query = query_repositories % (self.owner.username, "", "")
        data = self.gql_request(query, owner=self.owner)
        assert data["owner"]["isCurrentUserPartOfOrg"] is True

    def test_is_part_of_org_when_user_path_of_it(self):
        org = OwnerFactory(username="random_org_test", service="github")
        user = OwnerFactory(
            username="random_org_user", service="github", organizations=[org.ownerid]
        )
        query = query_repositories % (org.username, "", "")
        data = self.gql_request(query, owner=user)
        assert data["owner"]["isCurrentUserPartOfOrg"] is True

    def test_yaml_when_owner_not_have_yaml(self):
        org = OwnerFactory(username="no_yaml", yaml=None, service="github")
        self.owner.organizations = [org.ownerid]
        self.owner.save()
        query = query_repositories % (org.username, "", "")
        data = self.gql_request(query, owner=self.owner)
        assert data["owner"]["yaml"] is None

    def test_yaml_when_current_user_not_part_of_org(self):
        yaml = {"test": "test"}
        org = OwnerFactory(username="no_yaml", yaml=yaml, service="github")
        self.owner.organizations = []
        self.owner.save()
        query = query_repositories % (org.username, "", "")
        data = self.gql_request(query, owner=self.owner)
        assert data["owner"]["yaml"] is None

    def test_yaml_return_data(self):
        yaml = {"test": "test"}
        org = OwnerFactory(username="no_yaml", yaml=yaml, service="github")
        self.owner.organizations = [org.ownerid]
        self.owner.save()
        query = query_repositories % (org.username, "", "")
        data = self.gql_request(query, owner=self.owner)
        assert data["owner"]["yaml"] == "test: test\n"

    @patch("codecov_auth.commands.owner.owner.OwnerCommands.set_yaml_on_owner")
    def test_repository_dispatch_to_command(self, command_mock):
        asyncio.set_event_loop(asyncio.new_event_loop())
        repo = RepositoryFactory(author=self.owner, private=False)
        query_repositories = """{
            owner(username: "%s") {
                repository(name: "%s") {
                    ... on Repository {
                        name
                    }
                }
            }
        }
        """
        command_mock.return_value = repo
        query = query_repositories % (repo.author.username, repo.name)
        data = self.gql_request(query, owner=self.owner)
        assert data["owner"]["repository"]["name"] == repo.name

    def test_resolve_number_of_uploads_per_user(self):
        query_uploads_number = """{
            owner(username: "%s") {
               numberOfUploads
            }
        }
        """
        repository = RepositoryFactory.create(
            author__plan=DEFAULT_FREE_PLAN, author=self.owner
        )
        first_commit = CommitFactory.create(repository=repository)
        first_report = CommitReportFactory.create(
            commit=first_commit, report_type=ReportType.COVERAGE.value
        )
        for i in range(150):
            upload = UploadFactory.create(report=first_report)
            insert_coverage_measurement(
                owner_id=self.owner.ownerid,
                repo_id=repository.repoid,
                commit_id=first_commit.id,
                upload_id=upload.id,
                uploader_used=UploaderType.CLI.value,
                private_repo=repository.private,
                report_type=first_report.report_type,
            )
        query = query_uploads_number % (repository.author.username)
        data = self.gql_request(query, owner=self.owner)
        assert data["owner"]["numberOfUploads"] == 150

    def test_is_current_user_not_an_admin(self):
        query_current_user_is_admin = """{
            owner(username: "%s") {
               isAdmin
            }
        }
        """
        user = OwnerFactory(username="random_org_user", service="github")
        owner = OwnerFactory(username="random_org_test", service="github")
        query = query_current_user_is_admin % (owner.username)
        data = self.gql_request(query, owner=user, with_errors=True)
        assert data["data"]["owner"]["isAdmin"] is None

    @patch(
        "codecov_auth.commands.owner.interactors.get_is_current_user_an_admin.get_provider"
    )
    def test_is_current_user_an_admin(self, mocked_get_adapter):
        query_current_user_is_admin = """{
            owner(username: "%s") {
               isAdmin
            }
        }
        """
        user = OwnerFactory(username="random_org_admin", service="github")
        owner = OwnerFactory(
            username="random_org_test", service="github", admins=[user.ownerid]
        )
        user.organizations = [owner.ownerid]
        user.save()
        mocked_get_adapter.return_value = GetAdminProviderAdapter()
        query = query_current_user_is_admin % (owner.username)
        data = self.gql_request(query, owner=user)
        assert data["owner"]["isAdmin"] is True

    def test_ownerid(self):
        query = query_repositories % (self.owner.username, "", "")
        data = self.gql_request(query, owner=self.owner)
        assert data["owner"]["ownerid"] == self.owner.ownerid

    def test_delinquent(self):
        query = query_repositories % (self.owner.username, "", "")
        data = self.gql_request(query, owner=self.owner)
        assert data["owner"]["delinquent"] == self.owner.delinquent

    @patch("codecov_auth.commands.owner.owner.OwnerCommands.get_org_upload_token")
    def test_get_org_upload_token(self, mocker):
        mocker.return_value = "upload_token"
        query = query_repositories % (self.owner.username, "", "")
        data = self.gql_request(query, owner=self.owner)
        assert data["owner"]["orgUploadToken"] == "upload_token"

    @override_settings(HIDE_ALL_CODECOV_TOKENS=True)
    def test_get_org_upload_token_hide_tokens_setting_owner_not_admin(self):
        random_owner = OwnerFactory()
        query = """{
            owner(username: "%s") {
               orgUploadToken
            }
        }
        """ % (self.owner.username)
        random_owner.organizations = [self.owner.ownerid]
        random_owner.save()
        data = self.gql_request(query, owner=random_owner)
        assert data["owner"]["orgUploadToken"] == TOKEN_UNAVAILABLE

    @patch("codecov_auth.commands.owner.owner.OwnerCommands.get_org_upload_token")
    @override_settings(HIDE_ALL_CODECOV_TOKENS=True)
    def test_get_org_upload_token_hide_tokens_setting_owner_is_admin(self, mocker):
        mocker.return_value = "upload_token"
        query = query_repositories % (self.owner.username, "", "")
        data = self.gql_request(query, owner=self.owner)
        assert data["owner"]["orgUploadToken"] == "upload_token"

    # Applies for old users that didn't get their owner profiles created w/ their owner
    def test_when_owner_profile_doesnt_exist(self):
        owner = OwnerFactory(username="no-profile-user")
        owner.profile.delete()
        query = """{
            owner(username: "%s") {
                defaultOrgUsername
                username
            }
        }
        """ % (owner.username)
        data = self.gql_request(query, owner=owner)
        assert data["owner"]["defaultOrgUsername"] is None

    def test_get_default_org_username_for_owner(self):
        organization = OwnerFactory(username="sample-org", service="github")
        owner = OwnerFactory(
            username="sample-owner",
            service="github",
            organizations=[organization.ownerid],
        )
        OwnerProfile.objects.filter(owner_id=owner.ownerid).update(
            default_org=organization
        )
        query = """{
            owner(username: "%s") {
                defaultOrgUsername
                username
            }
        }
        """ % (owner.username)
        data = self.gql_request(query, owner=owner)
        assert data["owner"]["defaultOrgUsername"] == organization.username

    def test_owner_without_default_org_returns_null(self):
        owner = OwnerFactory(username="sample-owner", service="github")
        query = """{
            owner(username: "%s") {
                defaultOrgUsername
                username
            }
        }
        """ % (owner.username)
        data = self.gql_request(query, owner=owner)
        assert data["owner"]["defaultOrgUsername"] is None

    def test_owner_without_owner_profile_returns_no_default_org(self):
        owner = OwnerFactory(username="sample-owner", service="github")
        query = """{
            owner(username: "%s") {
                defaultOrgUsername
                username
            }
        }
        """ % (owner.username)
        data = self.gql_request(query, owner=owner)
        assert data["owner"]["defaultOrgUsername"] is None

    def test_is_current_user_not_activated(self):
        owner = OwnerFactory(username="sample-owner", service="github")
        self.owner.organizations = [owner.ownerid]
        self.owner.save()
        query = """{
            owner(username: "%s") {
                isCurrentUserActivated
            }
        }
        """ % (owner.username)
        data = self.gql_request(query, owner=self.owner)
        assert data["owner"]["isCurrentUserActivated"] == False

    def test_is_current_user_not_activated_no_current_owner(self):
        owner = OwnerFactory(username="sample-owner", service="github")
        query = """{
            owner(username: "%s") {
                isCurrentUserActivated
            }
        }
        """ % (owner.username)
        self.client.force_login(user=UserFactory())
        data = self.gql_request(query, owner=None)
        assert data["owner"]["isCurrentUserActivated"] == False

    def test_is_current_user_activated(self):
        user = OwnerFactory(username="sample-user")
        owner = OwnerFactory(
            username="sample-owner", plan_activated_users=[user.ownerid]
        )
        user.organizations = [owner.ownerid]
        user.save()
        query = """{
            owner(username: "%s") {
                isCurrentUserActivated
            }
        }
        """ % (owner.username)
        data = self.gql_request(query, owner=user)
        assert data["owner"]["isCurrentUserActivated"] == True

    def test_is_current_user_activated_when_plan_activated_users_is_none(self):
        user = OwnerFactory(username="sample-user")
        owner = OwnerFactory(username="sample-owner", plan_activated_users=None)
        user.organizations = [owner.ownerid]
        user.save()
        query = """{
            owner(username: "%s") {
                isCurrentUserActivated
            }
        }
        """ % (owner.username)
        data = self.gql_request(query, owner=user)
        assert data["owner"]["isCurrentUserActivated"] == False

    def test_is_current_user_activated_anonymous(self):
        owner = OwnerFactory(username="sample-owner")
        query = """{
            owner(username: "%s") {
                isCurrentUserActivated
            }
        }
        """ % (owner.username)
        data = self.gql_request(query)
        assert data["owner"]["isCurrentUserActivated"] == False

    def test_is_current_user_activated_admin_activated(self):
        owner = OwnerFactory(
            username="sample-owner-authorized",
            admins=[self.owner.ownerid],
            plan_activated_users=[self.owner.ownerid],
        )
        self.owner.organizations = [owner.ownerid]
        self.owner.save()
        query = """{
            owner(username: "%s") {
                isCurrentUserActivated
            }
        }
        """ % (owner.username)
        data = self.gql_request(query, owner=self.owner)
        assert data["owner"]["isCurrentUserActivated"] == True

    def test_is_current_user_activated_admin_not_activated(self):
        owner = OwnerFactory(
            username="sample-owner-authorized",
            admins=[self.owner.ownerid],
            plan_activated_users=None,
        )
        self.owner.organizations = [owner.ownerid]
        self.owner.save()
        query = """{
            owner(username: "%s") {
                isCurrentUserActivated
            }
        }
        """ % (owner.username)
        data = self.gql_request(query, owner=self.owner)
        assert data["owner"]["isCurrentUserActivated"] == False

    def test_owner_is_current_user_activated(self):
        query = """{
            owner(username: "%s") {
                isCurrentUserActivated
            }
        }
        """ % (self.owner.username)
        data = self.gql_request(query, owner=self.owner)
        assert data["owner"]["isCurrentUserActivated"] == True

    @freeze_time("2023-06-19")
    def test_owner_plan_status(self):
        current_org = OwnerFactory(
            username="random-plan-user",
            service="github",
            trial_start_date=timezone.now(),
            trial_end_date=timezone.now() + timedelta(days=14),
            trial_status=TrialStatus.ONGOING.value,
        )
        query = """{
            owner(username: "%s") {
                plan {
                    trialStatus
                }
            }
        }
        """ % (current_org.username)
        data = self.gql_request(query, owner=current_org)
        assert data["owner"]["plan"] == {
            "trialStatus": "ONGOING",
        }

    @freeze_time("2023-06-19")
    def test_owner_pretrial_plan_benefits(self):
        current_org = OwnerFactory(
            username="random-plan-user",
            service="github",
            trial_start_date=timezone.now(),
            trial_end_date=timezone.now() + timedelta(days=14),
            trial_status=TrialStatus.ONGOING.value,
            plan=PlanName.TRIAL_PLAN_NAME.value,
            pretrial_users_count=123,
        )
        query = """{
            owner(username: "%s") {
                pretrialPlan {
                    benefits
                }
            }
        }
        """ % (current_org.username)
        data = self.gql_request(query, owner=current_org)
        assert data["owner"]["pretrialPlan"] == {
            "benefits": [
                "Up to 123 users",
                "Unlimited public repositories",
                "Unlimited private repositories",
            ],
        }

    @freeze_time("2023-06-19")
    def test_owner_available_plans(self):
        current_org = OwnerFactory(
            username="random-plan-user-123",
            service="github",
            plan=PlanName.CODECOV_PRO_MONTHLY.value,
            pretrial_users_count=123,
        )
        query = """{
            owner(username: "%s") {
                availablePlans {
                    value
                }
            }
        }
        """ % (current_org.username)
        data = self.gql_request(query, owner=current_org)
        assert data["owner"]["availablePlans"] == [
            {"value": "users-pr-inappm"},
            {"value": "users-pr-inappy"},
            {"value": "users-teamm"},
            {"value": "users-teamy"},
            {"value": DEFAULT_FREE_PLAN},
        ]

    def test_owner_query_with_no_service(self):
        current_org = OwnerFactory(
            username="random-plan-user",
            service="github",
        )
        query = """{
            owner(username: "%s") {
                username
            }
        }
        """ % (current_org.username)

        res = self.gql_request(query, provider="", with_errors=True)

        assert res["data"]["owner"] is None

    def test_owner_query_with_private_repos(self):
        current_org = OwnerFactory(
            username="random-plan-user",
            service="github",
        )
        RepositoryFactory(author=current_org, active=True, activated=True, private=True)
        query = """{
            owner(username: "%s") {
                hasPrivateRepos
            }
        }
        """ % (current_org.username)

        data = self.gql_request(query, owner=current_org)
        assert data["owner"]["hasPrivateRepos"] == True

    def test_owner_query_with_public_repos(self):
        current_org = OwnerFactory(
            username="random-plan-user",
            service="github",
        )
        RepositoryFactory(
            author=current_org,
            active=True,
            activated=True,
            private=False,
            name="test-one",
        )
        RepositoryFactory(
            author=current_org,
            active=True,
            activated=True,
            private=False,
            name="test-two",
        )
        query = """{
            owner(username: "%s") {
                hasPrivateRepos
            }
        }
        """ % (current_org.username)

        data = self.gql_request(query, owner=current_org)
        assert data["owner"]["hasPrivateRepos"] == False

    def test_owner_hash_owner_id(self):
        user = OwnerFactory(username="sample-user")
        owner = OwnerFactory(username="sample-owner", plan_activated_users=None)
        user.organizations = [owner.ownerid]
        user.save()
        query = """{
            owner(username: "%s") {
                hashOwnerid
            }
        }
        """ % (owner.username)
        data = self.gql_request(query, owner=user)
        assert data["owner"]["hashOwnerid"] is not None

    @override_settings(IS_ENTERPRISE=True, GUEST_ACCESS=False)
    def test_fetch_owner_on_unauthenticated_enteprise_guest_access(self):
        owner = OwnerFactory(username="sample-owner", service="github")
        query = """{
            owner(username: "%s") {
                username
            }
        }
        """ % (owner.username)

        try:
            self.gql_request(query)

        except GraphQLError as e:
            assert e.message == UnauthorizedGuestAccess.message
            assert e.extensions["code"] == UnauthorizedGuestAccess.code

    @override_settings(IS_ENTERPRISE=True, GUEST_ACCESS=False)
    def test_fetch_owner_on_unauthenticated_enteprise_guest_access_not_activated(self):
        user = OwnerFactory(username="sample-user")
        owner = OwnerFactory(username="sample-owner", plan_activated_users=[123, 456])
        user.organizations = [owner.ownerid]
        user.save()
        owner.save()
        query = """{
            owner(username: "%s") {
                isCurrentUserActivated
            }
        }
        """ % (owner.username)

        try:
            self.gql_request(query, owner=user)

        except GraphQLError as e:
            assert e.message == UnauthorizedGuestAccess.message
            assert e.extensions["code"] == UnauthorizedGuestAccess.code

    @override_settings(IS_ENTERPRISE=True, GUEST_ACCESS=False)
    def test_fetch_owner_plan_activated_users_is_none(self):
        """
        This test is when Enterprise guest access is disabled, and you are
        trying to view an org that does not track plan activated users (e.g., historic data)
        """
        user = OwnerFactory(username="sample-user")
        owner = OwnerFactory(username="sample-owner", plan_activated_users=None)
        user.save()
        owner.save()
        query = """{
            owner(username: "%s") {
                username
            }
        }
        """ % (owner.username)

        data = self.gql_request(query, owner=user)
        assert data["owner"]["username"] == "sample-owner"

    def test_fetch_current_user_is_okta_authenticated(self):
        account = AccountFactory()
        owner = OwnerFactory(username="sample-owner", service="github", account=account)
        owner.save()

        user = OwnerFactory(username="sample-user")
        user.organizations = [owner.ownerid]
        user.save()

        query = """{
            owner(username: "%s") {
                isUserOktaAuthenticated
            }
        }
        """ % (owner.username)

        data = self.gql_request(query, owner=user, okta_signed_in_accounts=[account.pk])
        assert data["owner"]["isUserOktaAuthenticated"] == True

    def test_fetch_current_user_is_not_okta_authenticated(self):
        account = AccountFactory()
        owner = OwnerFactory(username="sample-owner", service="github", account=account)
        owner.save()

        user = OwnerFactory(username="sample-user")
        user.organizations = [owner.ownerid]
        user.save()

        query = """{
            owner(username: "%s") {
                isUserOktaAuthenticated
            }
        }
        """ % (owner.username)

        data = self.gql_request(query, owner=user, okta_signed_in_accounts=[])
        assert data["owner"]["isUserOktaAuthenticated"] == False

    def test_fetch_current_user_is_not_okta_authenticated_no_account(self):
        owner = OwnerFactory(username="sample-owner", service="github")
        owner.save()

        user = OwnerFactory(username="sample-user")
        user.organizations = [owner.ownerid]
        user.save()

        query = """{
            owner(username: "%s") {
                isUserOktaAuthenticated
            }
        }
        """ % (owner.username)

        data = self.gql_request(query, owner=user, okta_signed_in_accounts=[])
        assert data["owner"]["isUserOktaAuthenticated"] == False

    @patch("shared.rate_limits.determine_entity_redis_key")
    @patch("shared.rate_limits.determine_if_entity_is_rate_limited")
    @override_settings(IS_ENTERPRISE=True, GUEST_ACCESS=True)
    def test_fetch_is_github_rate_limited(
        self, mock_determine_rate_limit, mock_determine_redis_key
    ):
        current_org = OwnerFactory(
            username="random-plan-user",
            service="github",
        )
        query = """{
            owner(username: "%s") {
                isGithubRateLimited
            }
        }

        """ % (current_org.username)
        mock_determine_redis_key.return_value = "test"
        mock_determine_rate_limit.return_value = True

        data = self.gql_request(query, owner=current_org)
        assert data["owner"]["isGithubRateLimited"] == True

    def test_fetch_is_github_rate_limited_not_on_gh_service(self):
        current_org = OwnerFactory(
            username="random-plan-user",
            service="bitbucket",
        )
        query = """{
            owner(username: "%s") {
                isGithubRateLimited
            }
        }

        """ % (current_org.username)
        data = self.gql_request(query, owner=current_org, provider="bb")
        assert data["owner"]["isGithubRateLimited"] == False

    @patch("services.self_hosted.get_config")
    def test_ai_features_enabled(self, get_config_mock):
        current_org = OwnerFactory(
            username="random-plan-user",
            service="github",
        )

        get_config_mock.return_value = [
            {"service": "github", "ai_features_app_id": 12345},
        ]

        ai_app_installation = GithubAppInstallation(
            name="ai-features",
            owner=current_org,
            repository_service_ids=None,
            installation_id=12345,
        )

        ai_app_installation.save()

        query = """{
            owner(username: "%s") {
                aiFeaturesEnabled
            }
        }

        """ % (current_org.username)

        data = self.gql_request(query, owner=current_org)
        assert data["owner"]["aiFeaturesEnabled"] == True

    @patch("services.self_hosted.get_config")
    def test_fetch_repos_ai_features_enabled(self, get_config_mock):
        get_config_mock.return_value = [
            {"service": "github", "ai_features_app_id": 12345},
        ]

        ai_app_installation = GithubAppInstallation(
            name="ai-features",
            owner=self.owner,
            repository_service_ids=["repo-1"],
            installation_id=12345,
        )

        ai_app_installation.save()

        query = """{
            owner(username: "%s") {
                aiEnabledRepos
            }
        }

        """ % (self.owner.username)
        data = self.gql_request(query, owner=self.owner)
        assert data["owner"]["aiEnabledRepos"] == ["a"]

    @patch("services.self_hosted.get_config")
    def test_fetch_repos_ai_features_enabled_app_not_configured(self, get_config_mock):
        current_org = OwnerFactory(
            username="random-plan-user",
            service="github",
        )

        get_config_mock.return_value = [
            {"service": "github", "ai_features_app_id": 12345},
        ]

        query = """{
            owner(username: "%s") {
                aiEnabledRepos
            }
        }

        """ % (current_org.username)
        data = self.gql_request(query, owner=current_org)
        assert data["owner"]["aiEnabledRepos"] is None

    @patch("services.self_hosted.get_config")
    def test_fetch_repos_ai_features_enabled_all_repos(self, get_config_mock):
        get_config_mock.return_value = [
            {"service": "github", "ai_features_app_id": 12345},
        ]

        ai_app_installation = GithubAppInstallation(
            name="ai-features",
            owner=self.owner,
            repository_service_ids=None,
            installation_id=12345,
        )

        ai_app_installation.save()

        query = """{
            owner(username: "%s") {
                aiEnabledRepos
            }
        }

        """ % (self.owner.username)
        data = self.gql_request(query, owner=self.owner)
        assert data["owner"]["aiEnabledRepos"] == ["b", "a"]

    def test_fetch_upload_token_required(self):
        owner = OwnerFactory(
            username="sample-owner",
            service="github",
            upload_token_required_for_public_repos=True,
        )
        query = """{
            owner(username: "%s") {
                uploadTokenRequired
            }
        }
        """ % (owner.username)
        data = self.gql_request(query, owner=owner)
        assert data["owner"]["uploadTokenRequired"] == True

    def test_fetch_upload_token_not_required(self):
        owner = OwnerFactory(username="sample-owner", service="github")
        owner.upload_token_required_for_public_repos = False
        owner.save()
        query = """{
            owner(username: "%s") {
                uploadTokenRequired
            }
        }
        """ % (owner.username)
        data = self.gql_request(query, owner=owner)
        assert data["owner"]["uploadTokenRequired"] == False

    def test_fetch_upload_token_user_not_part_of_org(self):
        owner = OwnerFactory(username="sample", service="github")
        user = OwnerFactory(username="sample-user", service="github")
        query = """{
            owner(username: "%s") {
                uploadTokenRequired
            }
        }
        """ % (owner.username)

        data = self.gql_request(query, owner=user)
        assert data["owner"]["uploadTokenRequired"] is None

    def test_fetch_activated_user_count(self):
        user = OwnerFactory(username="sample-user")
        user2 = OwnerFactory(username="sample-user-2")
        user3 = OwnerFactory(username="sample-user-3")
        owner = OwnerFactory(
            username="sample-org",
            plan_activated_users=[user.ownerid, user2.ownerid, user3.ownerid],
        )
        user.organizations = [owner.ownerid]
        user.save()

        query = """{
            owner(username: "%s") {
                activatedUserCount
            }
        }
        """ % (owner.username)
        data = self.gql_request(query, owner=user)
        assert data["owner"]["activatedUserCount"] == 3

    def test_fetch_activated_user_count_returns_null_if_not_in_org(self):
        user = OwnerFactory(username="sample-user")
        user2 = OwnerFactory(username="sample-user-2")
        user3 = OwnerFactory(username="sample-user-3")
        owner = OwnerFactory(
            username="sample-org", plan_activated_users=[user2.ownerid, user3.ownerid]
        )

        query = """{
            owner(username: "%s") {
                activatedUserCount
            }
        }
        """ % (owner.username)
        data = self.gql_request(query, owner=user)
        assert data["owner"]["activatedUserCount"] is None

    def test_fetch_activated_user_count_when_not_in_org_but_has_shared_account(self):
        owner = OwnerFactory(username="sample-user")
        AccountsUsersFactory(user=owner.user, account=self.account)
        user2 = OwnerFactory(username="sample-user-2")
        user3 = OwnerFactory(username="sample-user-3")
        other_owner = OwnerFactory(
            username="sample-org",
            plan_activated_users=[user2.ownerid, user3.ownerid],
            account=self.account,
        )

        query = """{
            owner(username: "%s") {
                activatedUserCount
            }
        }
        """ % (other_owner.username)
        data = self.gql_request(query, owner=owner)
        assert data["owner"]["activatedUserCount"] == 2

    def test_fetch_available_plans_is_enterprise_plan(self):
        current_org = OwnerFactory(
            username="random-plan-user",
            service="github",
            plan=DEFAULT_FREE_PLAN,
        )

        query = """{
            owner(username: "%s") {
                availablePlans {
                    value
                    isEnterprisePlan
                    isProPlan
                    isTeamPlan
                    isSentryPlan
                    isFreePlan
                    isTrialPlan
                }
            }
        }
        """ % (current_org.username)
        data = self.gql_request(query, owner=current_org)
        assert data == {
            "owner": {
                "availablePlans": [
                    {
                        "value": "users-pr-inappm",
                        "isEnterprisePlan": False,
                        "isProPlan": True,
                        "isTeamPlan": False,
                        "isSentryPlan": False,
                        "isFreePlan": False,
                        "isTrialPlan": False,
                    },
                    {
                        "value": "users-pr-inappy",
                        "isEnterprisePlan": False,
                        "isProPlan": True,
                        "isTeamPlan": False,
                        "isSentryPlan": False,
                        "isFreePlan": False,
                        "isTrialPlan": False,
                    },
                    {
                        "value": "users-teamm",
                        "isEnterprisePlan": False,
                        "isProPlan": False,
                        "isTeamPlan": True,
                        "isSentryPlan": False,
                        "isFreePlan": False,
                        "isTrialPlan": False,
                    },
                    {
                        "value": "users-teamy",
                        "isEnterprisePlan": False,
                        "isProPlan": False,
                        "isTeamPlan": True,
                        "isSentryPlan": False,
                        "isFreePlan": False,
                        "isTrialPlan": False,
                    },
                    {
                        "value": DEFAULT_FREE_PLAN,
                        "isEnterprisePlan": False,
                        "isProPlan": False,
                        "isTeamPlan": True,
                        "isSentryPlan": False,
                        "isFreePlan": True,
                        "isTrialPlan": False,
                    },
                ]
            }
        }

<<<<<<< HEAD
    @patch("services.self_hosted.get_config")
    def test_ai_enabled_repositories(self, get_config_mock):
        current_org = OwnerFactory(
            username="random-plan-user",
            service="github",
        )

        get_config_mock.return_value = [
            {"service": "github", "ai_features_app_id": 12345},
        ]

        query = """{
            owner(username: "%s") {
                aiEnabledRepos
            }
        }

        """ % (current_org.username)
        data = self.gql_request(query, owner=current_org)
        assert data["owner"]["aiEnabledRepos"] is None


    @patch("services.self_hosted.get_config")
    def test_ai_enabled_repositories_app_not_configured(self, get_config_mock):
        current_org = OwnerFactory(
            username="random-plan-user",
            service="github",
        )

        get_config_mock.return_value = [
            {"service": "github", "ai_features_app_id": 12345},
        ]

        query = """{
            owner(username: "%s") {
                aiEnabledRepos
            }
        }

        """ % (current_org.username)
        data = self.gql_request(query, owner=current_org)
        assert data["owner"]["aiEnabledRepos"] is None
=======
    def test_fetch_owner_with_no_service(self):
        current_org = OwnerFactory(
            username="random-plan-user",
            service="github",
            plan=PlanName.BASIC_PLAN_NAME.value,
        )

        query = """{
            owner(username: "%s") {
                username
            }
        }
        """ % (current_org.username)
        data = self.gql_request(query, owner=current_org, provider="", with_errors=True)
        assert data == {"data": {"owner": None}}
>>>>>>> 659b4ecf
<|MERGE_RESOLUTION|>--- conflicted
+++ resolved
@@ -1194,7 +1194,6 @@
             }
         }
 
-<<<<<<< HEAD
     @patch("services.self_hosted.get_config")
     def test_ai_enabled_repositories(self, get_config_mock):
         current_org = OwnerFactory(
@@ -1237,7 +1236,7 @@
         """ % (current_org.username)
         data = self.gql_request(query, owner=current_org)
         assert data["owner"]["aiEnabledRepos"] is None
-=======
+
     def test_fetch_owner_with_no_service(self):
         current_org = OwnerFactory(
             username="random-plan-user",
@@ -1252,5 +1251,4 @@
         }
         """ % (current_org.username)
         data = self.gql_request(query, owner=current_org, provider="", with_errors=True)
-        assert data == {"data": {"owner": None}}
->>>>>>> 659b4ecf
+        assert data == {"data": {"owner": None}}