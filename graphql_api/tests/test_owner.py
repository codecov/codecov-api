--- conflicted
+++ resolved
@@ -954,7 +954,6 @@
         data = self.gql_request(query, owner=self.owner)
         assert data["owner"]["aiEnabledRepos"] == ["b", "a"]
 
-<<<<<<< HEAD
     def test_fetch_upload_token_required(self):
         owner = OwnerFactory(username="sample-owner", service="github")
         query = """{
@@ -991,7 +990,7 @@
 
         data = self.gql_request(query, owner=user)
         assert data["owner"]["uploadTokenRequired"] is None
-=======
+
     def test_fetch_activated_user_count(self):
         user = OwnerFactory(username="sample-user")
         user2 = OwnerFactory(username="sample-user-2")
@@ -1027,5 +1026,4 @@
         }
         """ % (owner.username)
         data = self.gql_request(query, owner=user)
-        assert data["owner"]["activatedUserCount"] is None
->>>>>>> f46d73a2
+        assert data["owner"]["activatedUserCount"] is None