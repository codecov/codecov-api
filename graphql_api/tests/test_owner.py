--- conflicted
+++ resolved
@@ -27,17 +27,7 @@
     UnauthorizedGuestAccess,
 )
 from codecov_auth.models import GithubAppInstallation, OwnerProfile
-<<<<<<< HEAD
-from codecov_auth.tests.factories import (
-    AccountFactory,
-    GetAdminProviderAdapter,
-    OwnerFactory,
-    UserFactory,
-)
-from core.tests.factories import CommitFactory, RepositoryFactory
 from graphql_api.types.repository.repository import TOKEN_UNAVAILABLE
-=======
->>>>>>> a0c5bcf4
 from plan.constants import PlanName, TrialStatus
 from reports.tests.factories import CommitReportFactory, UploadFactory
 
