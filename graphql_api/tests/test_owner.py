--- conflicted
+++ resolved
@@ -706,8 +706,6 @@
             assert e.message == UnauthorizedGuestAccess.message
             assert e.extensions["code"] == UnauthorizedGuestAccess.code
 
-<<<<<<< HEAD
-
     def test_fetch_current_user_is_okta_authenticated(self):
         account = AccountFactory()
         owner = OwnerFactory(username="sample-owner", service="github", account=account)
@@ -763,7 +761,7 @@
         data = response.json()
 
         assert data["data"]["owner"]["isUserOktaAuthenticated"] == False
-=======
+       
     @patch("shared.rate_limits.determine_entity_redis_key")
     @patch("shared.rate_limits.determine_if_entity_is_rate_limited")
     @override_settings(IS_ENTERPRISE=True, GUEST_ACCESS=False)
@@ -801,4 +799,3 @@
         """ % (current_org.username)
         data = self.gql_request(query, owner=current_org, provider="bb")
         assert data["owner"]["isGithubRateLimited"] == False
->>>>>>> 3251d659
