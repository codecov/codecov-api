--- conflicted
+++ resolved
@@ -151,15 +151,16 @@
     checkout_session_id = serializers.SerializerMethodField()
     subscription_detail = serializers.SerializerMethodField()
     root_organization = RootOrganizationSerializer()
-    
-    class Meta:
-        model = Owner
-<<<<<<< HEAD
-        fields = (
+
+    class Meta:
+        model = Owner
+
+        read_only_fields = ("integration_id",)
+
+        fields = read_only_fields + (
             "activated_user_count",
             "inactive_user_count",
             "plan_auto_activate",
-            "integration_id",
             "plan",
             "subscription_detail",
             "checkout_session_id",
@@ -171,28 +172,6 @@
             "root_organization",
             "activated_student_count",
             "student_count",
-=======
-
-        read_only_fields = (
-            'integration_id',
-        )
-
-        fields = read_only_fields + (
-            'activated_user_count',
-            'inactive_user_count',
-            'plan_auto_activate',
-            'plan',
-            'subscription_detail',
-            'checkout_session_id',
-            'name',
-            'email',
-            'nb_active_private_repos',
-            'repo_total_credits',
-            'plan_provider',
-            'root_organization',
-            'activated_student_count',
-            'student_count',
->>>>>>> d0f12bd9
         )
 
     def _get_billing(self):
