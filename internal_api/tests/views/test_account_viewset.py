--- conflicted
+++ resolved
@@ -36,11 +36,7 @@
 
     def setUp(self):
         self.service = "gitlab"
-<<<<<<< HEAD
-        self.user = OwnerFactory(stripe_customer_id=1000, service=self.service)
-=======
         self.user = OwnerFactory(stripe_customer_id=1000, service=Service.GITHUB.value)
->>>>>>> 79076508
         self.expected_invoice = {
             "number": "EF0A41E-0001",
             "status": "paid",
