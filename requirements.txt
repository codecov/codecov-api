--- conflicted
+++ resolved
@@ -418,11 +418,7 @@
     #   shared
 setproctitle==1.1.10
     # via -r requirements.in
-<<<<<<< HEAD
 shared @ https://github.com/codecov/shared/archive/b7bb7504e8f1a87e5737aa4c6eb47bc24f1e18f0.tar.gz
-=======
-shared @ https://github.com/codecov/shared/archive/c8dca747a7feb93d7c4db6d8845692420b99e676.tar.gz
->>>>>>> 714ba373
     # via -r requirements.in
 simplejson==3.17.2
     # via -r requirements.in
